/*
      This file is part of GNUnet
      Copyright (C) 2021 GNUnet e.V.

      GNUnet is free software: you can redistribute it and/or modify it
      under the terms of the GNU Affero General Public License as published
      by the Free Software Foundation, either version 3 of the License,
      or (at your option) any later version.

      GNUnet is distributed in the hope that it will be useful, but
      WITHOUT ANY WARRANTY; without even the implied warranty of
      MERCHANTABILITY or FITNESS FOR A PARTICULAR PURPOSE.  See the GNU
      Affero General Public License for more details.

      You should have received a copy of the GNU Affero General Public License
      along with this program.  If not, see <http://www.gnu.org/licenses/>.

     SPDX-License-Identifier: AGPL3.0-or-later
 */
/**
 * @brief API for writing an interpreter to test GNUnet components
 * @author Christian Grothoff <christian@grothoff.org>
 * @author Marcello Stanisci
 * @author t3sserakt
 */
#ifndef GNUNET_TESTING_NG_LIB_H
#define GNUNET_TESTING_NG_LIB_H

#include "gnunet_util_lib.h"
#include "gnunet_testing_plugin.h"
#include "gnunet_testing_lib.h"


/* ********************* Helper functions ********************* */

/**
 * Print failing line number and trigger shutdown.  Useful
 * quite any time after the command "run" method has been called.
 */
#define GNUNET_TESTING_FAIL(is) \
  do \
  { \
    GNUNET_break (0); \
    GNUNET_TESTING_interpreter_fail (is); \
    return; \
  } while (0)


/**
 * Router of a network namespace.
 * // FIXME: this does not belong here!
 */
struct GNUNET_TESTING_NetjailRouter
{
  /**
   * Will tcp be forwarded?
   */
  unsigned int tcp_port;

  /**
   * Will udp be forwarded?
   */
  unsigned int udp_port;
};


/**
 * Enum for the different types of nodes.
 * // FIXME: this does not belong here!
 */
enum GNUNET_TESTING_NODE_TYPE
{
  /**
   * Node in a subnet.
   */
  GNUNET_TESTING_SUBNET_NODE,

  /**
   * Global known node.
   */
  GNUNET_TESTING_GLOBAL_NODE
};

<<<<<<< HEAD
struct GNUNET_TESTING_AddressPrefix
=======

// FIXME: this does not belong here!
struct GNUNET_TESTING_ADDRESS_PREFIX
>>>>>>> d64ac269
{
  /**
   * Pointer to the previous prefix in the DLL.
   */
  struct GNUNET_TESTING_AddressPrefix *prev;

  /**
   * Pointer to the next prefix in the DLL.
   */
  struct GNUNET_TESTING_AddressPrefix *next;

  /**
   * The address prefix.
   */
  char *address_prefix;
};


// FIXME: this does not belong here!
struct GNUNET_TESTING_NetjailNode;

/**
 * Connection to another node.
 * // FIXME: this does not belong here!
 */
struct GNUNET_TESTING_NodeConnection
{
  /**
   * Pointer to the previous connection in the DLL.
   */
  struct GNUNET_TESTING_NodeConnection *prev;

  /**
   * Pointer to the next connection in the DLL.
   */
  struct GNUNET_TESTING_NodeConnection *next;

  /**
   * The number of the subnet of the node this connection points to. This is 0,
   * if the node is a global known node.
   */
  unsigned int namespace_n;

  /**
   * The number of the node this connection points to.
   */
  unsigned int node_n;

  /**
   * The type of the node this connection points to.
   */
  enum GNUNET_TESTING_NODE_TYPE node_type;

  /**
   * The node which establish the connection
   */
  struct GNUNET_TESTING_NetjailNode *node;

  /**
   * Head of the DLL with the address prefixes for the protocolls this node is reachable.
   */
  struct GNUNET_TESTING_AddressPrefix *address_prefixes_head;

  /**
   * Tail of the DLL with the address prefixes for the protocolls this node is reachable.
   */
  struct GNUNET_TESTING_AddressPrefix *address_prefixes_tail;
};

/**
 * Node in the netjail topology.
 * // FIXME: this does not belong here!
 */
struct GNUNET_TESTING_NetjailNode
{
  /**
   * Plugin for the test case to be run on this node.
   */
  char *plugin;

  /**
   * Flag indicating if this node is a global known node.
   */
  unsigned int is_global;

  /**
   * The number of the namespace this node is running in.
   */
  unsigned int namespace_n;

  /**
   * The number of this node in the namespace.
   */
  unsigned int node_n;

  /**
   * Head of the DLL with the connections which shall be established to other nodes.
   */
  struct GNUNET_TESTING_NodeConnection *node_connections_head;

  /**
   * Tail of the DLL with the connections which shall be established to other nodes.
   */
  struct GNUNET_TESTING_NodeConnection *node_connections_tail;
};


/**
 * Namespace in a topology.
 * // FIXME: this does not belong here!
 */
struct GNUNET_TESTING_NetjailNamespace
{
  /**
   * The number of the namespace.
   */
  unsigned int namespace_n;

  /**
   * Router of the namespace.
   */
  struct GNUNET_TESTING_NetjailRouter *router;

  /**
   * Hash map containing the nodes in this namespace.
   */
  struct GNUNET_CONTAINER_MultiShortmap *nodes;
};

/**
 * Toplogy of our netjail setup.
 * // FIXME: this does not belong here!
 */
struct GNUNET_TESTING_NetjailTopology
{

  /**
   * Default plugin for the test case to be run on nodes.
   */
  char *plugin;

  /**
   * Number of namespaces.
   */
  unsigned int namespaces_n;

  /**
   * Number of nodes per namespace.
   */
  unsigned int nodes_m;

  /**
   * Number of global known nodes per namespace.
   */
  unsigned int nodes_x;

  /**
   * Hash map containing the namespaces (for natted nodes) of the topology.
   */
  struct GNUNET_CONTAINER_MultiShortmap *map_namespaces;

  /**
   * Hash map containing the global known nodes which are not natted.
   */
  struct GNUNET_CONTAINER_MultiShortmap *map_globals;
};


/* ******************* Generic interpreter logic ************ */

/**
 * Global state of the interpreter, used by a command
 * to access information about other commands.
 */
struct GNUNET_TESTING_Interpreter;

/**
 * State each asynchronous command must have in its closure.
 */
struct GNUNET_TESTING_AsyncContext
{

  /**
   * Interpreter we are part of.
   */
  struct GNUNET_TESTING_Interpreter *is;

  /**
   * Function to call when done.
   */
  GNUNET_SCHEDULER_TaskCallback cont;

  /**
   * Closure for @e cont.
   */
  void *cont_cls;

  /**
   * Indication if the command finished (#GNUNET_OK).
   * #GNUNET_NO if it is still running,
   * #GNUNET_SYSERR if it failed.
   */
  enum GNUNET_GenericReturnValue finished;
};


/**
 * A command to be run by the interpreter.
 */
struct GNUNET_TESTING_Command
{

  /**
   * Closure for all commands with command-specific context information.
   */
  void *cls;

  /**
   * Label for the command.
   */
  const char *label;

  /**
   * Runs the command.  Note that upon return, the interpreter
   * will not automatically run the next command, as the command
   * may continue asynchronously in other scheduler tasks.  Thus,
   * the command must ensure to eventually call
   * #GNUNET_TESTING_interpreter_next() or
   * #GNUNET_TESTING_interpreter_fail().
   *
   * If this function creates some asynchronous activity, it should
   * initialize @e finish to a function that can be used to wait for
   * the asynchronous activity to terminate.
   *
   * @param cls closure
   * @param is interpreter state
   */
  void
  (*run)(void *cls,
         struct GNUNET_TESTING_Interpreter *is);

  /**
   * Pointer to the asynchronous context in the command's
   * closure. Used by the
   * #GNUNET_TESTING_async_finish() and
   * #GNUNET_TESTING_async_fail() functions.
   *
   * Must be NULL if a command is synchronous.
   */
  struct GNUNET_TESTING_AsyncContext *ac;

  /**
   * Clean up after the command.  Run during forced termination
   * (CTRL-C) or test failure or test success.
   *
   * @param cls closure
   */
  void
  (*cleanup)(void *cls);

  /**
   * Extract information from a command that is useful for other
   * commands. Can be NULL if a command has no traits.
   *
   * @param cls closure
   * @param[out] ret result (could be anything)
   * @param trait name of the trait
   * @param index index number of the object to extract.
   * @return #GNUNET_OK on success,
   *         #GNUNET_NO if no trait was found
   */
  enum GNUNET_GenericReturnValue
  (*traits)(void *cls,
            const void **ret,
            const char *trait,
            unsigned int index);

  /**
   * When did the execution of this command start?
   */
  struct GNUNET_TIME_Absolute start_time;

  /**
   * When did the execution of this command finish?
   */
  struct GNUNET_TIME_Absolute finish_time;

  /**
   * When did we start the last run of this command?  Delta to @e finish_time
   * gives the latency for the last successful run.  Useful in case @e
   * num_tries was positive and the command was run multiple times.  In that
   * case, the @e start_time gives the time when we first tried to run the
   * command, so the difference between @e start_time and @e finish_time would
   * be the time all of the @e num_tries took, while the delta to @e
   * last_req_time is the time the last (successful) execution took.
   */
  struct GNUNET_TIME_Absolute last_req_time;

  /**
   * In case @e asynchronous_finish is true, how long should we wait for this
   * command to complete? If @e finish did not complete after this amount of
   * time, the interpreter will fail.  Should be set generously to ensure
   * tests do not fail on slow systems.
   */
  struct GNUNET_TIME_Relative default_timeout;

  /**
   * How often did we try to execute this command? (In case it is a request
   * that is repated.)  Note that a command must have some built-in retry
   * mechanism for this value to be useful.
   */
  unsigned int num_tries;

  /**
   * If "true", the interpreter should not immediately call
   * @e finish, even if @e finish is non-NULL.  Otherwise,
   * #TALER_TESTING_cmd_finish() must be used
   * to ensure that a command actually completed.
   */
  bool asynchronous_finish;

  /**
   * Shall the scheduler shutdown, when end cmd is reach?
   */
  bool shutdown_on_end;

};


/**
 * Lookup command by label.
 *
 * @param is interpreter to lookup command in
 * @param label label of the command to lookup.
 * @return the command, if it is found, or NULL.
 */
const struct GNUNET_TESTING_Command *
GNUNET_TESTING_interpreter_lookup_command (
  struct GNUNET_TESTING_Interpreter *is,
  const char *label);


/**
 * Obtain label of the command being now run.
 *
 * @param is interpreter state.
 * @return the label.
 */
const char *
GNUNET_TESTING_interpreter_get_current_label (
  struct GNUNET_TESTING_Interpreter *is);


/**
 * Current command failed, clean up and fail the test case.
 *
 * @param is interpreter state.
 */
void
GNUNET_TESTING_interpreter_fail (struct GNUNET_TESTING_Interpreter *is);


/**
 * The asynchronous command of @a ac has failed.
 *
 * @param ac command-specific context
 */
void
GNUNET_TESTING_async_fail (struct GNUNET_TESTING_AsyncContext *ac);


/**
 * The asynchronous command of @a ac has finished.
 *
 * @param ac command-specific context
 */
void
GNUNET_TESTING_async_finish (struct GNUNET_TESTING_AsyncContext *ac);


/**
 * Create command array terminator.
 *
 * @return a end-command.
 */
struct GNUNET_TESTING_Command
GNUNET_TESTING_cmd_end (void);


/**
 * Create command array terminator without shutdown.
 *
 * @return a end-command.
 */
struct GNUNET_TESTING_Command
GNUNET_TESTING_cmd_end_without_shutdown (void);


/**
 * Turn asynchronous command into non blocking command by setting asynchronous_finish to true.
 *
 * @param cmd command to make synchronous.
 * @return a finish-command.
 */
struct GNUNET_TESTING_Command
GNUNET_TESTING_cmd_make_unblocking (struct GNUNET_TESTING_Command cmd);


/**
 * Create (synchronous) command that waits for another command to finish.
 * If @a cmd_ref did not finish after @a timeout, this command will fail
 * the test case.
 *
 * @param finish_label label for this command
 * @param cmd_ref reference to a previous command which we should
 *        wait for (call `finish()` on)
 * @param timeout how long to wait at most for @a cmd_ref to finish
 * @return a finish-command.
 */
const struct GNUNET_TESTING_Command
GNUNET_TESTING_cmd_finish (const char *finish_label,
                           const char *cmd_ref,
                           struct GNUNET_TIME_Relative timeout);


/**
 * Make the instruction pointer point to @a target_label
 * only if @a counter is greater than zero.
 *
 * @param label command label
 * @param target_label label of the new instruction pointer's destination after the jump;
 *                     must be before the current instruction
 * @param counter counts how many times the rewinding is to happen.
 */
struct GNUNET_TESTING_Command
GNUNET_TESTING_cmd_rewind_ip (const char *label,
                              const char *target_label,
                              unsigned int counter);


/**
 * Function called with the final result of the test.
 *
 * @param cls closure
 * @param rv #GNUNET_OK if the test passed
 */
typedef void
(*GNUNET_TESTING_ResultCallback)(void *cls,
                                 enum GNUNET_GenericReturnValue rv);


/**
 * Run the testsuite.  Note, CMDs are copied into
 * the interpreter state because they are _usually_
 * defined into the "run" method that returns after
 * having scheduled the test interpreter.
 *
 * @param commands the list of command to execute
 * @param timeout how long to wait for each command to execute
 * @param rc function to call with the final result
 * @param rc_cls closure for @a rc
 */
void
GNUNET_TESTING_run (struct GNUNET_TESTING_Command *commands,
                    struct GNUNET_TIME_Relative timeout,
                    GNUNET_TESTING_ResultCallback rc,
                    void *rc_cls);


/**
 * Start a GNUnet scheduler event loop and
 * run the testsuite.  Return 0 upon success.
 * Expected to be called directly from main().
 *
 * @param commands the list of command to execute
 * @param timeout how long to wait for each command to execute
 * @return EXIT_SUCCESS on success, EXIT_FAILURE on failure
 */
int
GNUNET_TESTING_main (struct GNUNET_TESTING_Command *commands,
                     struct GNUNET_TIME_Relative timeout);


/**
 * Look for substring in a programs' name.
 *
 * @param prog program's name to look into
 * @param marker chunk to find in @a prog
 * // FIXME: this does not belong here! => libgnunetutil, maybe?
 * // FIXME: return bool? document return value!
 */
int
GNUNET_TESTING_has_in_name (const char *prog,
                            const char *marker);


/* ************** Specific interpreter commands ************ */

/**
 * Create a "signal" CMD.
 *
 * @param label command label.
 * @param process_label label of a command that has a process trait
 * @param process_index index of the process trait at @a process_label // FIXME: enum? needed?
 * @param signal signal to send to @a process.
 * @return the command.
 */
struct GNUNET_TESTING_Command
GNUNET_TESTING_cmd_signal (const char *label,
                           const char *process_label,
                           unsigned int process_index,
                           int signal);


/**
 * Sleep for @a duration.
 *
 * @param label command label.
 * @param duration time to sleep
 * @return the command.
 */
struct GNUNET_TESTING_Command
GNUNET_TESTING_cmd_sleep (const char *label,
                          struct GNUNET_TIME_Relative duration);


/**
 * Create a "batch" command.  Such command takes a end_CMD-terminated array of
 * CMDs and executed them.  Once it hits the end CMD, it passes the control to
 * the next top-level CMD, regardless of it being another batch or ordinary
 * CMD.
 *
 * @param label the command label.
 * @param batch array of CMDs to execute.
 * @return the command.
 */
struct GNUNET_TESTING_Command
GNUNET_TESTING_cmd_batch (const char *label,
                          struct GNUNET_TESTING_Command *batch);


/**
 * Performance counter.
 * // FIXME: this might not belong here!
 */
struct GNUNET_TESTING_Timer
{
  /**
   * For which type of commands.
   */
  const char *prefix;

  /**
   * Total time spend in all commands of this type.
   */
  struct GNUNET_TIME_Relative total_duration;

  /**
   * Total time spend waiting for the *successful* exeuction
   * in all commands of this type.
   */
  struct GNUNET_TIME_Relative success_latency;

  /**
   * Number of commands summed up.
   */
  unsigned int num_commands;

  /**
   * Number of retries summed up.
   */
  unsigned int num_retries;
};


/**
 * Getting the topology from file.
 *
 * @param filename The name of the topology file.
 * @return The GNUNET_TESTING_NetjailTopology
 */
struct GNUNET_TESTING_NetjailTopology *
GNUNET_TESTING_get_topo_from_file (const char *filename);


/**
 * Get the connections to other nodes for a specific node.
 *
 * @param num The specific node we want the connections for.
 * @param topology The topology we get the connections from.
 * @return The connections of the node.
 */
struct GNUNET_TESTING_NodeConnection *
GNUNET_TESTING_get_connections (unsigned int num, struct
                                GNUNET_TESTING_NetjailTopology *topology);


/**
 * Get the address for a specific communicator from a connection.
 *
 * @param connection The connection we like to have the address from.
 * @param prefix The communicator protocol prefix.
 * @return The address of the communicator.
 */
char *
GNUNET_TESTING_get_address (struct GNUNET_TESTING_NodeConnection *connection,
                            char *prefix);


/**
 * Calculate the unique id identifying a node from a given connction.
 *
 * @param node_connection The connection we calculate the id from.
 * @param topology The topology we get all needed information from.
 * @return The unique id of the node from the connection.
 */
unsigned int
GNUNET_TESTING_calculate_num (struct
                              GNUNET_TESTING_NodeConnection *node_connection,
                              struct GNUNET_TESTING_NetjailTopology *topology);


/**
 * Retrieve the public key from the test system with the unique node id.
 *
 * @param num The unique node id.
 * @param tl_system The test system.
 * @return The peer identity wrapping the public key.
 */
struct GNUNET_PeerIdentity *
GNUNET_TESTING_get_pub_key (unsigned int num, struct
                            GNUNET_TESTING_System *tl_system);


/**
 * Obtain performance data from the interpreter.
 *
 * @param timers what commands (by label) to obtain runtimes for
 * @return the command
 */
struct GNUNET_TESTING_Command
GNUNET_TESTING_cmd_stat (struct GNUNET_TESTING_Timer *timers);


/* *** Generic trait logic for implementing traits ********* */

/**
 * A trait.
 */
struct GNUNET_TESTING_Trait
{
  /**
   * Index number associated with the trait.  This gives the
   * possibility to have _multiple_ traits on offer under the
   * same name.
   */
  unsigned int index;

  /**
   * Trait type, for example "reserve-pub" or "coin-priv".
   */
  const char *trait_name;

  /**
   * Pointer to the piece of data to offer.
   */
  const void *ptr;
};


/**
 * "end" trait.  Because traits are offered into arrays,
 * this type of trait is used to mark the end of such arrays;
 * useful when iterating over those.
 */
struct GNUNET_TESTING_Trait
GNUNET_TESTING_trait_end (void);


/**
 * Extract a trait.
 *
 * @param traits the array of all the traits.
 * @param[out] ret where to store the result.
 * @param trait type of the trait to extract.
 * @param index index number of the trait to extract.
 * @return #GNUNET_OK when the trait is found.
 */
enum GNUNET_GenericReturnValue
GNUNET_TESTING_get_trait (const struct GNUNET_TESTING_Trait *traits,
                          const void **ret,
                          const char *trait,
                          unsigned int index);


/* ****** Specific traits supported by this component ******* */

/**
 * Obtain location where a command stores a pointer to a process.
 *
 * @param cmd command to extract trait from.
 * @param index which process to pick if @a cmd
 *        has multiple on offer. -- FIXME: remove?
 * @param[out] processp set to the address of the pointer to the
 *        process.
 * @return #GNUNET_OK on success.
 */
enum GNUNET_GenericReturnValue
GNUNET_TESTING_get_trait_process (const struct GNUNET_TESTING_Command *cmd,
                                  unsigned int index,
                                  struct GNUNET_OS_Process ***processp);


/**
 * Offer location where a command stores a pointer to a process.
 *
 * @param index offered location index number, in case there are
 *        multiple on offer. // FIXME: remove?
 * @param processp process location to offer.
 * @return the trait.
 */
struct GNUNET_TESTING_Trait
GNUNET_TESTING_make_trait_process (unsigned int index,
                                   struct GNUNET_OS_Process **processp);


/**
 * Offer number trait, 32-bit version.
 *
 * @param index the number's index number. // FIXME: introduce enum?
 * @param n number to offer.
 */
struct GNUNET_TESTING_Trait
GNUNET_TESTING_make_trait_uint32 (unsigned int index,
                                  const uint32_t *n);


/**
 * Obtain a "number" value from @a cmd, 32-bit version.
 *
 * @param cmd command to extract the number from.
 * @param index the number's index number. // FIXME: introduce enum?
 * @param[out] n set to the number coming from @a cmd.
 * @return #GNUNET_OK on success.
 */
enum GNUNET_GenericReturnValue
GNUNET_TESTING_get_trait_uint32 (const struct GNUNET_TESTING_Command *cmd,
                                 unsigned int index,
                                 const uint32_t **n);


/**
 * Offer number trait, 64-bit version.
 *
 * @param index the number's index number. // FIXME: introduce enum?
 * @param n number to offer.
 */
struct GNUNET_TESTING_Trait
GNUNET_TESTING_make_trait_uint64 (unsigned int index,
                                  const uint64_t *n);


/**
 * Obtain a "number" value from @a cmd, 64-bit version.
 *
 * @param cmd command to extract the number from.
 * @param index the number's index number. // FIXME: introduce enum?
 * @param[out] n set to the number coming from @a cmd.
 * @return #GNUNET_OK on success.
 */
enum GNUNET_GenericReturnValue
GNUNET_TESTING_get_trait_uint64 (const struct GNUNET_TESTING_Command *cmd,
                                 unsigned int index,
                                 const uint64_t **n);


/**
 * Offer number trait, 64-bit signed version.
 *
 * @param index the number's index number. // FIXME: introduce enum?
 * @param n number to offer.
 */
struct GNUNET_TESTING_Trait
GNUNET_TESTING_make_trait_int64 (unsigned int index,
                                 const int64_t *n);


/**
 * Obtain a "number" value from @a cmd, 64-bit signed version.
 *
 * @param cmd command to extract the number from.
 * @param index the number's index number. // FIXME: introduce enum?
 * @param[out] n set to the number coming from @a cmd.
 * @return #GNUNET_OK on success.
 */
enum GNUNET_GenericReturnValue
GNUNET_TESTING_get_trait_int64 (const struct GNUNET_TESTING_Command *cmd,
                                unsigned int index,
                                const int64_t **n);


/**
 * Offer a number.
 *
 * @param index the number's index number.
 * @param n the number to offer. // FIXME: introduce enum?
 * @return #GNUNET_OK on success.
 */
struct GNUNET_TESTING_Trait
GNUNET_TESTING_make_trait_uint (unsigned int index,
                                const unsigned int *i);


/**
 * Obtain a number from @a cmd.
 *
 * @param cmd command to extract the number from.
 * @param index the number's index number. // FIXME: introduce enum?
 * @param[out] n set to the number coming from @a cmd.
 * @return #GNUNET_OK on success.
 */
enum GNUNET_GenericReturnValue
GNUNET_TESTING_get_trait_uint (const struct GNUNET_TESTING_Command *cmd,
                               unsigned int index,
                               const unsigned int **n);

/**
 * Obtain a string from @a cmd.
 *
 * @param cmd command to extract the subject from.
 * @param index index number associated with the transfer
 *        subject to offer. // FIXME: introduce enum?
 * @param[out] s where to write the offered
 *        string.
 * @return #GNUNET_OK on success.
 */
enum GNUNET_GenericReturnValue
GNUNET_TESTING_get_trait_string (
  const struct GNUNET_TESTING_Command *cmd,
  unsigned int index,
  const char **s);


/**
 * Offer string subject.
 *
 * @param index index number associated with the transfer
 *        subject being offered. // FIXME: introduce enum?
 * @param s string to offer.
 * @return the trait.
 */
struct GNUNET_TESTING_Trait
GNUNET_TESTING_make_trait_string (unsigned int index,
                                  const char *s);

/**
 * Offer a command in a trait.
 *
 * @param index always zero.  Commands offering this
 *        kind of traits do not need this index.  For
 *        example, a "meta" CMD returns always the
 *        CMD currently being executed. FIXME: remove!
 * @param cmd wire details to offer.
 * @return the trait.
 */
struct GNUNET_TESTING_Trait
GNUNET_TESTING_make_trait_cmd (unsigned int index,
                               const struct GNUNET_TESTING_Command *cmd);


/**
 * Obtain a command from @a cmd.
 *
 * @param cmd command to extract the command from.
 * @param index always zero.  Commands offering this
 *        kind of traits do not need this index.  For
 *        example, a "meta" CMD returns always the
 *        CMD currently being executed. FIXME: remove!
 * @param[out] _cmd where to write the wire details.
 * @return #GNUNET_OK on success.
 */
enum GNUNET_GenericReturnValue
GNUNET_TESTING_get_trait_cmd (const struct GNUNET_TESTING_Command *cmd,
                              unsigned int index,
                              struct GNUNET_TESTING_Command **_cmd);


/**
 * Obtain a uuid from @a cmd.
 *
 * @param cmd command to extract the uuid from.
 * @param index which amount to pick if @a cmd has multiple
 *        on offer   // FIXME: introduce enum?
 * @param[out] uuid where to write the uuid.
 * @return #GNUNET_OK on success.
 */
enum GNUNET_GenericReturnValue
GNUNET_TESTING_get_trait_uuid (const struct GNUNET_TESTING_Command *cmd,
                               unsigned int index,
                               struct GNUNET_Uuid **uuid);


/**
 * Offer a uuid in a trait.
 *
 * @param index which uuid to offer, in case there are
 *        multiple available.  // FIXME: introduce enum?
 * @param uuid the uuid to offer.
 * @return the trait.
 */
struct GNUNET_TESTING_Trait
GNUNET_TESTING_make_trait_uuid (unsigned int index,
                                const struct GNUNET_Uuid *uuid);


/**
 * Obtain a absolute time from @a cmd.
 *
 * @param cmd command to extract trait from
 * @param index which time stamp to pick if
 *        @a cmd has multiple on offer // FIXME: introduce enum?
 * @param[out] time set to the wanted WTID.
 * @return #GNUNET_OK on success
 */
enum GNUNET_GenericReturnValue
GNUNET_TESTING_get_trait_absolute_time (
  const struct GNUNET_TESTING_Command *cmd,
  unsigned int index,
  const struct GNUNET_TIME_Absolute **time);


/**
 * Offer a absolute time.
 *
 * @param index associate the object with this index
 * @param time which object should be returned
 * @return the trait.
 */
struct GNUNET_TESTING_Trait
GNUNET_TESTING_make_trait_absolute_time (
  unsigned int index,
  const struct GNUNET_TIME_Absolute *time);


/**
 * Obtain a relative time from @a cmd.
 *
 * @param cmd command to extract trait from
 * @param index which time to pick if
 *        @a cmd has multiple on offer.
 * @param[out] time set to the wanted WTID.
 * @return #GNUNET_OK on success
 */
int
GNUNET_TESTING_get_trait_relative_time (
  const struct GNUNET_TESTING_Command *cmd,
  unsigned int index,
  const struct GNUNET_TIME_Relative **time);


/**
 * Offer a relative time.
 *
 * @param index associate the object with this index
 * @param time which object should be returned
 * @return the trait.
 */
struct GNUNET_TESTING_Trait
GNUNET_TESTING_make_trait_relative_time (
  unsigned int index,
  const struct GNUNET_TIME_Relative *time);


// FIXME: move these commands into a separate libgnunetestingnetjail lib or so!


/**
 * Create command.
 *
 * @param label name for command.
 * @param now when the command was started.
 * @return command.
 */
struct GNUNET_TESTING_Command
GNUNET_TESTING_cmd_hello_world_birth (const char *label,
                                      struct GNUNET_TIME_Absolute *now);

/**
 * Create command.
 *
 * @param label name for command.
 * @param message initial message.
 * @return command.
 */
struct GNUNET_TESTING_Command
GNUNET_TESTING_cmd_hello_world (const char *label,
                                const char *birthLabel,
                                char *message);

/**
 * Offer data from trait
 *
 * @param cmd command to extract the url from.
 * @param pt which url is to be picked, in case
 *        multiple are offered.
 * @param[out] url where to write the url.
 * @return #GNUNET_OK on success.
 */
int
GNUNET_TESTING_get_trait_what_am_i (const struct GNUNET_TESTING_Command *cmd,
                                    char **what_am_i);


int
GNUNET_TESTING_get_trait_test_system (const struct
                                      GNUNET_TESTING_Command *cmd,
                                      struct GNUNET_TESTING_System **test_system);


struct GNUNET_TESTING_Command
GNUNET_TESTING_cmd_system_create (const char *label,
                                  const char *testdir);


struct GNUNET_TESTING_Command
GNUNET_TESTING_cmd_system_destroy (const char *label,
                                   const char *create_label);


/**
 * Create command.
 *
 * @param label name for command.
 * @param topology_config Configuration file for the test topology.
 * @return command.
 */
struct GNUNET_TESTING_Command
GNUNET_TESTING_cmd_netjail_start (const char *label,
                                  char *topology_config);


/**
 * Create command.
 *
 * @param label Name for the command.
 * @param topology_config Configuration file for the test topology.
 * @param rv Pointer to the return value of the test.
 * @return command.
 */
struct GNUNET_TESTING_Command
GNUNET_TESTING_cmd_netjail_start_testing_system (const char *label,
                                                 const char *topology_config);


/**
 * Create command.
 *
 * @param label name for command.
 * @param topology_config Configuration file for the test topology.
 * @return command.
 */
struct GNUNET_TESTING_Command
GNUNET_TESTING_cmd_netjail_stop (const char *label,
                                 char *topology_config);


/**
 * Create command.
 *
 * @param label name for command.
 * @param topology_config Configuration file for the test topology.
 * @return command.
 */
struct GNUNET_TESTING_Command
GNUNET_TESTING_cmd_stop_testing_system (const char *label,
                                        const char *helper_start_label,
                                        const char *topology_config);


/**
 * Create a GNUNET_CMDS_LOCAL_FINISHED message.
 *
 * @param rv The result of the local test as GNUNET_GenericReturnValue.
 * @return The GNUNET_CMDS_LOCAL_FINISHED message.
*/
struct GNUNET_MessageHeader *
GNUNET_TESTING_send_local_test_finished_msg (enum GNUNET_GenericReturnValue rv);


/**
 * Function to get the trait with the async context.
 *
 * @param[out] ac GNUNET_TESTING_AsyncContext.
 * @return #GNUNET_OK if no error occurred, #GNUNET_SYSERR otherwise.
 */
int
GNUNET_TESTING_get_trait_async_context (
  const struct GNUNET_TESTING_Command *cmd,
  struct GNUNET_TESTING_AsyncContext **ac);


/**
 * Offer handles to testing cmd helper from trait
 *
 * @param cmd command to extract the message from.
 * @param pt pointer to message.
 * @return #GNUNET_OK on success.
 */
enum GNUNET_GenericReturnValue
GNUNET_TESTING_get_trait_helper_handles (
  const struct GNUNET_TESTING_Command *cmd,
  struct GNUNET_HELPER_Handle ***helper);


struct GNUNET_TESTING_Command
GNUNET_TESTING_cmd_block_until_all_peers_started (
  const char *label,
  unsigned int *all_peers_started);


struct GNUNET_TESTING_Command
GNUNET_TESTING_cmd_block_until_external_trigger (
  const char *label);


struct GNUNET_TESTING_Command
GNUNET_TESTING_cmd_send_peer_ready (const char *label,
                                    TESTING_CMD_HELPER_write_cb write_message);


/**
 * Create command.
 *
 * @param label name for command.
 * @param write_message Callback to write messages to the master loop.
 * @return command.
 */
struct GNUNET_TESTING_Command
<<<<<<< HEAD
GNUNET_TESTING_cmd_local_test_finished (const char *label,
                                        TESTING_CMD_HELPER_write_cb
                                        write_message);

/**
 * Create command.
 *
 * @param label name for command.
 * @param write_message Callback to write messages to the master loop.
 * @param all_local_tests_prepared Flag which will be set from outside.
 * @return command.
 */
struct GNUNET_TESTING_Command
GNUNET_TESTING_cmd_local_test_prepared (const char *label,
                                        TESTING_CMD_HELPER_write_cb
                                        write_message,
                                        unsigned int *
                                        all_local_tests_prepared);
=======
GNUNET_TESTING_cmd_local_test_finished (
  const char *label,
  TESTING_CMD_HELPER_write_cb write_message);

>>>>>>> d64ac269
#endif<|MERGE_RESOLUTION|>--- conflicted
+++ resolved
@@ -17,6 +17,7 @@
 
      SPDX-License-Identifier: AGPL3.0-or-later
  */
+
 /**
  * @brief API for writing an interpreter to test GNUnet components
  * @author Christian Grothoff <christian@grothoff.org>
@@ -81,13 +82,9 @@
   GNUNET_TESTING_GLOBAL_NODE
 };
 
-<<<<<<< HEAD
+
+// FIXME: this does not belong here!
 struct GNUNET_TESTING_AddressPrefix
-=======
-
-// FIXME: this does not belong here!
-struct GNUNET_TESTING_ADDRESS_PREFIX
->>>>>>> d64ac269
 {
   /**
    * Pointer to the previous prefix in the DLL.
@@ -409,11 +406,6 @@
    */
   bool asynchronous_finish;
 
-  /**
-   * Shall the scheduler shutdown, when end cmd is reach?
-   */
-  bool shutdown_on_end;
-
 };
 
 
@@ -475,15 +467,6 @@
  */
 struct GNUNET_TESTING_Command
 GNUNET_TESTING_cmd_end (void);
-
-
-/**
- * Create command array terminator without shutdown.
- *
- * @return a end-command.
- */
-struct GNUNET_TESTING_Command
-GNUNET_TESTING_cmd_end_without_shutdown (void);
 
 
 /**
@@ -1212,7 +1195,6 @@
 GNUNET_TESTING_cmd_block_until_external_trigger (
   const char *label);
 
-
 struct GNUNET_TESTING_Command
 GNUNET_TESTING_cmd_send_peer_ready (const char *label,
                                     TESTING_CMD_HELPER_write_cb write_message);
@@ -1226,10 +1208,9 @@
  * @return command.
  */
 struct GNUNET_TESTING_Command
-<<<<<<< HEAD
-GNUNET_TESTING_cmd_local_test_finished (const char *label,
-                                        TESTING_CMD_HELPER_write_cb
-                                        write_message);
+GNUNET_TESTING_cmd_local_test_finished (
+  const char *label,
+  TESTING_CMD_HELPER_write_cb write_message);
 
 /**
  * Create command.
@@ -1245,10 +1226,4 @@
                                         write_message,
                                         unsigned int *
                                         all_local_tests_prepared);
-=======
-GNUNET_TESTING_cmd_local_test_finished (
-  const char *label,
-  TESTING_CMD_HELPER_write_cb write_message);
-
->>>>>>> d64ac269
 #endif
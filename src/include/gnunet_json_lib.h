--- conflicted
+++ resolved
@@ -835,13 +835,8 @@
  * @return json pack specification
  */
 struct GNUNET_JSON_PackSpec
-<<<<<<< HEAD
 GNUNET_JSON_pack_rsa_signature (const char *name,
                                 const struct GNUNET_CRYPTO_RsaSignature *sig);
-=======
-GNUNET_JSON_pack_rsa_public_key_ (const char *name,
-                                  const struct GNUNET_CRYPTO_RsaSignature *sig);
->>>>>>> baa85536
 
 
 #endif

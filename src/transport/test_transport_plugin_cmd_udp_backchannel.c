--- conflicted
+++ resolved
@@ -60,24 +60,11 @@
   char *cfgname;
 };
 
-<<<<<<< HEAD
-/**
- * Flag indicating if all local tests are prepared to finish.
- *
- */
-unsigned int are_all_local_tests_prepared;
-
-/**
- * Flag indicating a received message.
- */
-unsigned int message_received;
-=======
 static struct GNUNET_TESTING_Command block_send;
 
 static struct GNUNET_TESTING_Command block_receive;
 
 static struct GNUNET_TESTING_Command connect_peers;
->>>>>>> d64ac269
 
 
 /**
@@ -102,11 +89,6 @@
 handle_test (void *cls,
              const struct GNUNET_TRANSPORT_TESTING_TestMessage *message)
 {
-<<<<<<< HEAD
-  LOG (GNUNET_ERROR_TYPE_DEBUG,
-       "Message received.\n");
-  message_received = GNUNET_YES;
-=======
   struct GNUNET_TESTING_AsyncContext *ac;
 
   GNUNET_TESTING_get_trait_async_context (&block_receive,
@@ -115,7 +97,6 @@
     GNUNET_TESTING_async_fail (ac);
   else
     GNUNET_TESTING_async_finish (ac);
->>>>>>> d64ac269
 }
 
 
@@ -184,7 +165,6 @@
   return ret;
 }
 
-
 /**
  * Callback to set the flag indicating all peers are prepared to finish. Will be called via the plugin api.
  */
@@ -193,7 +173,6 @@
 {
   are_all_local_tests_prepared = GNUNET_YES;
 }
-
 
 /**
  * Function to start a local test case.
@@ -278,14 +257,8 @@
                                      notify_connect),
     GNUNET_TESTING_cmd_send_peer_ready ("send-peer-ready",
                                         write_message),
-<<<<<<< HEAD
-    GNUNET_TESTING_cmd_block_until_all_peers_started ("block",
-                                                      &are_all_peers_started),
-    GNUNET_TRANSPORT_cmd_connect_peers_v3 ("connect-peers",
-                                           "start-peer",
-                                           "system-create",
-                                           num,
-                                           topology),
+    block_send,
+    connect_peers,
     GNUNET_TRANSPORT_cmd_backchannel_check ("backchannel-check",
                                             "start-peer",
                                             "system-create",
@@ -296,25 +269,11 @@
     GNUNET_TESTING_cmd_local_test_prepared ("local-test-prepared",
                                             write_message,
                                             &are_all_local_tests_prepared),
-    GNUNET_TRANSPORT_cmd_stop_peer ("stop-peer",
-                                    "start-peer"),
-    GNUNET_TESTING_cmd_system_destroy ("system-destroy",
-                                       "system-create"),
-    GNUNET_TESTING_cmd_local_test_finished ("local-test-finished",
-                                            write_message),
-    GNUNET_TESTING_cmd_end_without_shutdown ()
-=======
-    block_send,
-    connect_peers,
-    GNUNET_TRANSPORT_cmd_send_simple ("send-simple",
-                                      "start-peer",
-                                      num),
     block_receive,
     GNUNET_TRANSPORT_cmd_stop_peer ("stop-peer",
                                     "start-peer"),
     GNUNET_TESTING_cmd_system_destroy ("system-destroy",
                                        "system-create")
->>>>>>> d64ac269
   };
 
   GNUNET_TESTING_run (commands,

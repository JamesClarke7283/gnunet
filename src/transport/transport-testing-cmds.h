/*
     This file is part of GNUnet.
     Copyright (C) 2021 GNUnet e.V.

     GNUnet is free software: you can redistribute it and/or modify it
     under the terms of the GNU Affero General Public License as published
     by the Free Software Foundation, either version 3 of the License,
     or (at your option) any later version.

     GNUnet is distributed in the hope that it will be useful, but
     WITHOUT ANY WARRANTY; without even the implied warranty of
     MERCHANTABILITY or FITNESS FOR A PARTICULAR PURPOSE.  See the GNU
     Affero General Public License for more details.

     You should have received a copy of the GNU Affero General Public License
     along with this program.  If not, see <http://www.gnu.org/licenses/>.

     SPDX-License-Identifier: AGPL3.0-or-later
 */

/**
 * @file transport-testing.h
 * @brief testing lib for transport service
 * @author Matthias Wachs
 * @author Christian Grothoff
 */
#ifndef TRANSPORT_TESTING_CMDS_H
#define TRANSPORT_TESTING_CMDS_H
#include "gnunet_testing_lib.h"


/**
 * Struct to store information needed in callbacks.
 *
 */
struct ConnectPeersState
{
  /**
   * Context for our asynchronous completion.
   */
  struct GNUNET_TESTING_AsyncContext ac;

  GNUNET_TRANSPORT_NotifyConnect notify_connect;

  /**
   * The testing system of this node.
   */
  struct GNUNET_TESTING_System *tl_system;

  // Label of the cmd which started the test system.
  const char *create_label;

  /**
   * Number globally identifying the node.
   *
   */
  uint32_t num;

  /**
   * Label of the cmd to start a peer.
   *
   */
  const char *start_peer_label;

  /**
   * The peer identity of this peer.
   *
   */
  struct GNUNET_PeerIdentity *id;

  /**
   * The topology of the test setup.
   */
  struct GNUNET_TESTING_NetjailTopology *topology;

  /**
   * Connections to other peers.
   */
  struct GNUNET_TESTING_NodeConnection *node_connections_head;

  struct GNUNET_TESTING_Interpreter *is;

  /**
   * Number of connections.
   */
  unsigned int con_num;
};

struct StartPeerState
{
  /**
   * Context for our asynchronous completion.
   */
  struct GNUNET_TESTING_AsyncContext ac;

  /**
   * The ip of a node.
   */
  char *node_ip;

  /**
   * Receive callback
   */
  struct GNUNET_MQ_MessageHandler *handlers;

  const char *cfgname;

  /**
   * Peer's configuration
   */
  struct GNUNET_CONFIGURATION_Handle *cfg;

  struct GNUNET_TESTING_Peer *peer;

  /**
   * Peer identity
   */
  struct GNUNET_PeerIdentity id;

  /**
   * Peer's transport service handle
   */
  struct GNUNET_TRANSPORT_CoreHandle *th;

  /**
   * Application handle
   */
  struct GNUNET_TRANSPORT_ApplicationHandle *ah;

  /**
   * Peer's PEERSTORE Handle
   */
  struct GNUNET_PEERSTORE_Handle *ph;

  /**
   * Hello get task
   */
  struct GNUNET_SCHEDULER_Task *rh_task;

  /**
   * Peer's transport get hello handle to retrieve peer's HELLO message
   */
  struct GNUNET_PEERSTORE_IterateContext *pic;

  /**
   * Hello
   */
  char *hello;

  /**
   * Hello size
   */
  size_t hello_size;

  char *m;

  char *n;

  char *local_m;

  const char *system_label;

  /**
   * An unique number to identify the peer
   */
  unsigned int no;

  struct GNUNET_CONTAINER_MultiShortmap *connected_peers_map;

  struct GNUNET_TESTING_System *tl_system;

  GNUNET_TRANSPORT_NotifyConnect notify_connect;

};


/**
 * Function to get the trait with the struct ConnectPeersState.
 *
 * @param[out] sps struct ConnectPeersState.
 * @return #GNUNET_OK if no error occurred, #GNUNET_SYSERR otherwise.
 *
 */
int
GNUNET_TESTING_get_trait_connect_peer_state (
  const struct GNUNET_TESTING_Command *cmd,
  struct ConnectPeersState **cps);


int
GNUNET_TRANSPORT_get_trait_state (const struct
                                  GNUNET_TESTING_Command
                                  *cmd,
                                  struct StartPeerState **sps);


struct GNUNET_TESTING_Command
GNUNET_TRANSPORT_cmd_start_peer (const char *label,
                                 const char *system_label,
                                 uint32_t no,
                                 char *node_ip,
                                 struct GNUNET_MQ_MessageHandler *handlers,
                                 const char *cfgname,
                                 GNUNET_TRANSPORT_NotifyConnect notify_connect);



struct GNUNET_TESTING_Command
GNUNET_TRANSPORT_cmd_stop_peer (const char *label,
                                const char *start_label);


struct GNUNET_TESTING_Command
GNUNET_TRANSPORT_cmd_connect_peers (const char *label,
                                    const char *start_peer_label,
                                    const char *create_label,
<<<<<<< HEAD
                                    uint32_t num);


struct GNUNET_TESTING_Command
GNUNET_TRANSPORT_cmd_connect_peers_v2 (const char *label,
                                       const char *start_peer_label,
                                       const char *create_label,
                                       uint32_t num);


/**
 * Create command.
 *
 * @param label name for command.
 * @param start_peer_label Label of the cmd to start a peer.
 * @param create_label Label of the cmd to create the testing system.
 * @param num Number globally identifying the node.
 * @param The topology for the test setup.
 * @return command.
 */
struct GNUNET_TESTING_Command
GNUNET_TRANSPORT_cmd_connect_peers_v3 (const char *label,
                                       const char *start_peer_label,
                                       const char *create_label,
                                       uint32_t num,
                                       struct GNUNET_TESTING_NetjailTopology *
                                       topology);


/**
 * Create command.
 *
 * @param label name for command.
 * @param start_peer_label Label of the cmd to start a peer.
 * @param create_label Label of the cmd to create the testing system.
 * @param num Number globally identifying the node.
 * @param node_n The number of the node in a network namespace.
 * @param namespace_n The number of the network namespace.
 * @param The topology for the test setup.
 * @return command.
 */
struct GNUNET_TESTING_Command
GNUNET_TRANSPORT_cmd_backchannel_check (const char *label,
                                        const char *start_peer_label,
                                        const char *create_label,
                                        uint32_t num,
                                        unsigned int node_n,
                                        unsigned int namespace_n,
                                        struct GNUNET_TESTING_NetjailTopology *
                                        topology);


/**
 * Create command.
 *
 * @param label name for command.
 * @param m The number of the local node of the actual network namespace.
 * @param n The number of the actual namespace.
 * @param num Number globally identifying the node.
 * @param start_peer_label Label of the cmd to start a peer.
 * @return command.
 */
struct GNUNET_TESTING_Command
GNUNET_TRANSPORT_cmd_send_simple (const char *label,
                                  char *m,
                                  char *n,
                                  uint32_t num,
                                  const char *start_peer_label);
=======
                                    uint32_t num,
                                    struct GNUNET_TESTING_NetjailTopology *
                                    topology);

>>>>>>> d64ac269

/**
 * Create command.
 *
 * @param label name for command.
 * @param start_peer_label Label of the cmd to start a peer.
 * @param num Number globally identifying the node.
 * @return command.
 */
struct GNUNET_TESTING_Command
GNUNET_TRANSPORT_cmd_send_simple (const char *label,
                                  const char *start_peer_label,
                                  uint32_t num);






/**
 * Create command.
 *
 * @param label name for command.
 * @param start_peer_label Label of the cmd to start a peer.
 * @param start_peer_label Label of the cmd which started the test system.
 * @param num Number globally identifying the node.
 * @param The topology for the test setup.
 * @return command.
 */
struct GNUNET_TESTING_Command
GNUNET_TRANSPORT_cmd_send_simple_v3 (const char *label,
                                     const char *start_peer_label,
                                     const char *create_label,
                                     uint32_t num,
                                     struct GNUNET_TESTING_NetjailTopology *
                                     topology);


int
GNUNET_TRANSPORT_get_trait_peer_id (const struct
                                    GNUNET_TESTING_Command *cmd,
                                    struct GNUNET_PeerIdentity **id);


int
GNUNET_TRANSPORT_get_trait_connected_peers_map (const struct
                                                GNUNET_TESTING_Command
                                                *cmd,
                                                struct
                                                GNUNET_CONTAINER_MultiShortmap
                                                *
                                                *
                                                connected_peers_map);
int
GNUNET_TRANSPORT_get_trait_hello_size (const struct
                                       GNUNET_TESTING_Command
                                       *cmd,
                                       size_t **hello_size);

int
GNUNET_TRANSPORT_get_trait_hello (const struct
                                  GNUNET_TESTING_Command
                                  *cmd,
                                  char **hello);


int
GNUNET_TRANSPORT_get_trait_application_handle (const struct
                                               GNUNET_TESTING_Command *cmd,
                                               struct
                                               GNUNET_TRANSPORT_ApplicationHandle
                                               **ah);

#endif
/* end of transport_testing.h */<|MERGE_RESOLUTION|>--- conflicted
+++ resolved
@@ -204,7 +204,6 @@
                                  GNUNET_TRANSPORT_NotifyConnect notify_connect);
 
 
-
 struct GNUNET_TESTING_Command
 GNUNET_TRANSPORT_cmd_stop_peer (const char *label,
                                 const char *start_label);
@@ -214,57 +213,9 @@
 GNUNET_TRANSPORT_cmd_connect_peers (const char *label,
                                     const char *start_peer_label,
                                     const char *create_label,
-<<<<<<< HEAD
-                                    uint32_t num);
-
-
-struct GNUNET_TESTING_Command
-GNUNET_TRANSPORT_cmd_connect_peers_v2 (const char *label,
-                                       const char *start_peer_label,
-                                       const char *create_label,
-                                       uint32_t num);
-
-
-/**
- * Create command.
- *
- * @param label name for command.
- * @param start_peer_label Label of the cmd to start a peer.
- * @param create_label Label of the cmd to create the testing system.
- * @param num Number globally identifying the node.
- * @param The topology for the test setup.
- * @return command.
- */
-struct GNUNET_TESTING_Command
-GNUNET_TRANSPORT_cmd_connect_peers_v3 (const char *label,
-                                       const char *start_peer_label,
-                                       const char *create_label,
-                                       uint32_t num,
-                                       struct GNUNET_TESTING_NetjailTopology *
-                                       topology);
-
-
-/**
- * Create command.
- *
- * @param label name for command.
- * @param start_peer_label Label of the cmd to start a peer.
- * @param create_label Label of the cmd to create the testing system.
- * @param num Number globally identifying the node.
- * @param node_n The number of the node in a network namespace.
- * @param namespace_n The number of the network namespace.
- * @param The topology for the test setup.
- * @return command.
- */
-struct GNUNET_TESTING_Command
-GNUNET_TRANSPORT_cmd_backchannel_check (const char *label,
-                                        const char *start_peer_label,
-                                        const char *create_label,
-                                        uint32_t num,
-                                        unsigned int node_n,
-                                        unsigned int namespace_n,
-                                        struct GNUNET_TESTING_NetjailTopology *
-                                        topology);
+                                    uint32_t num,
+                                    struct GNUNET_TESTING_NetjailTopology *
+                                    topology);
 
 
 /**
@@ -279,52 +230,11 @@
  */
 struct GNUNET_TESTING_Command
 GNUNET_TRANSPORT_cmd_send_simple (const char *label,
-                                  char *m,
-                                  char *n,
-                                  uint32_t num,
-                                  const char *start_peer_label);
-=======
-                                    uint32_t num,
-                                    struct GNUNET_TESTING_NetjailTopology *
-                                    topology);
-
->>>>>>> d64ac269
-
-/**
- * Create command.
- *
- * @param label name for command.
- * @param start_peer_label Label of the cmd to start a peer.
- * @param num Number globally identifying the node.
- * @return command.
- */
-struct GNUNET_TESTING_Command
-GNUNET_TRANSPORT_cmd_send_simple (const char *label,
                                   const char *start_peer_label,
                                   uint32_t num);
 
 
 
-
-
-
-/**
- * Create command.
- *
- * @param label name for command.
- * @param start_peer_label Label of the cmd to start a peer.
- * @param start_peer_label Label of the cmd which started the test system.
- * @param num Number globally identifying the node.
- * @param The topology for the test setup.
- * @return command.
- */
-struct GNUNET_TESTING_Command
-GNUNET_TRANSPORT_cmd_send_simple_v3 (const char *label,
-                                     const char *start_peer_label,
-                                     const char *create_label,
-                                     uint32_t num,
-                                     struct GNUNET_TESTING_NetjailTopology *
-                                     topology);
 
 
 int

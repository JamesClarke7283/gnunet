/*
     This file is part of GNUnet.
     Copyright (C) 2012, 2013, 2019 GNUnet e.V.

     GNUnet is free software: you can redistribute it and/or modify it
     under the terms of the GNU Affero General Public License as published
     by the Free Software Foundation, either version 3 of the License,
     or (at your option) any later version.

     GNUnet is distributed in the hope that it will be useful, but
     WITHOUT ANY WARRANTY; without even the implied warranty of
     MERCHANTABILITY or FITNESS FOR A PARTICULAR PURPOSE.  See the GNU
     Affero General Public License for more details.

     You should have received a copy of the GNU Affero General Public License
     along with this program.  If not, see <http://www.gnu.org/licenses/>.

     SPDX-License-Identifier: AGPL3.0-or-later
 */
/**
 * @file util/crypto_pow.c
 * @brief proof-of-work hashing
 * @author Christian Grothoff
 * @author Bart Polot
 */
#include "platform.h"
#include "gnunet_crypto_lib.h"
<<<<<<< HEAD
#include <gcrypt.h>
#include <argon2.h>

#define LSD0001
=======
#include <argon2.h>

#define LSD001
>>>>>>> 252641fa

/**
 * Calculate the 'proof-of-work' hash (an expensive hash).
 * We're using a non-standard formula to avoid issues with
 * ASICs appearing (see #3795).
 *
 * @param salt salt for the hash
 * @param buf data to hash
 * @param buf_len number of bytes in @a buf
 * @param result where to write the resulting hash
 */
void
GNUNET_CRYPTO_pow_hash (const char *salt,
                        const void *buf,
                        size_t buf_len,
                        struct GNUNET_HashCode *result)
{
<<<<<<< HEAD
#ifdef LSD0001
=======
#ifdef LSD001
>>>>>>> 252641fa
  char twofish_iv[128 / 8]; // 128 bit IV
  char twofish_key[256 / 8]; // 256 bit Key
  char rbuf[buf_len];
  int rc;
  gcry_cipher_hd_t handle;

<<<<<<< HEAD
  GNUNET_break (ARGON2_OK == argon2d_hash_raw (3, /* iterations */
                                               1024, /* memory (1 MiB) */
=======
  GNUNET_break (ARGON2_OK == argon2d_hash_raw (2, /* iterations */
                                               100000, /* memory (kb) */
>>>>>>> 252641fa
                                               1, /* threads */
                                               buf,
                                               buf_len,
                                               salt,
                                               strlen (salt),
                                               &twofish_key,
                                               sizeof (twofish_key)));

  GNUNET_CRYPTO_kdf (twofish_iv,
                     sizeof (twofish_iv),
                     "gnunet-proof-of-work-iv",
                     strlen ("gnunet-proof-of-work-iv"),
                     twofish_key,
                     sizeof(twofish_key),
                     salt,
                     strlen (salt),
                     NULL, 0);
  GNUNET_assert (0 ==
                 gcry_cipher_open (&handle, GCRY_CIPHER_TWOFISH,
                                   GCRY_CIPHER_MODE_CFB, 0));
  rc = gcry_cipher_setkey (handle,
                           twofish_key,
                           sizeof(twofish_key));
  GNUNET_assert ((0 == rc) || ((char) rc == GPG_ERR_WEAK_KEY));
  rc = gcry_cipher_setiv (handle,
                          twofish_iv,
                          sizeof(twofish_iv));
  GNUNET_assert ((0 == rc) || ((char) rc == GPG_ERR_WEAK_KEY));
  GNUNET_assert (0 == gcry_cipher_encrypt (handle, &rbuf, buf_len, buf,
                                           buf_len));
  gcry_cipher_close (handle);
<<<<<<< HEAD
  GNUNET_break (ARGON2_OK == argon2d_hash_raw (3, /* iterations */
                                               1024, /* memory (1 MiB) */
=======
  GNUNET_break (ARGON2_OK == argon2d_hash_raw (2, /* iterations */
                                               100000, /* memory */
>>>>>>> 252641fa
                                               1, /* threads */
                                               rbuf,
                                               buf_len,
                                               salt,
                                               strlen (salt),
                                               result,
<<<<<<< HEAD
                                               sizeof (struct
                                                       GNUNET_HashCode)));
=======
                                               sizeof (struct GNUNET_HashCode)));
>>>>>>> 252641fa

#else
  struct GNUNET_CRYPTO_SymmetricInitializationVector iv;
  struct GNUNET_CRYPTO_SymmetricSessionKey skey;
  char rbuf[buf_len];

  GNUNET_break (ARGON2_OK == argon2d_hash_raw (buf,
                                               buf_len,
                                               GCRY_KDF_SCRYPT,
                                               1 /* subalgo */,
                                               salt,
                                               strlen (salt),
                                               2 /* iterations; keep cost of individual op small */,
                                               sizeof(skey),
                                               &skey));
  GNUNET_CRYPTO_symmetric_derive_iv (&iv,
                                     &skey,
                                     "gnunet-proof-of-work-iv",
                                     strlen ("gnunet-proof-of-work-iv"),
                                     salt,
                                     strlen (salt),
                                     NULL, 0);
  GNUNET_CRYPTO_symmetric_encrypt (buf,
                                   buf_len,
                                   &skey,
                                   &iv,
                                   &rbuf);
  GNUNET_break (0 == gcry_kdf_derive (rbuf,
                                      buf_len,
                                      GCRY_KDF_SCRYPT,
                                      1 /* subalgo */,
                                      salt,
                                      strlen (salt),
                                      2 /* iterations; keep cost of individual op small */,
                                      sizeof(struct GNUNET_HashCode),
                                      result));
#endif
}


/* end of crypto_pow.c */<|MERGE_RESOLUTION|>--- conflicted
+++ resolved
@@ -25,16 +25,10 @@
  */
 #include "platform.h"
 #include "gnunet_crypto_lib.h"
-<<<<<<< HEAD
 #include <gcrypt.h>
 #include <argon2.h>
 
 #define LSD0001
-=======
-#include <argon2.h>
-
-#define LSD001
->>>>>>> 252641fa
 
 /**
  * Calculate the 'proof-of-work' hash (an expensive hash).
@@ -52,24 +46,15 @@
                         size_t buf_len,
                         struct GNUNET_HashCode *result)
 {
-<<<<<<< HEAD
 #ifdef LSD0001
-=======
-#ifdef LSD001
->>>>>>> 252641fa
   char twofish_iv[128 / 8]; // 128 bit IV
   char twofish_key[256 / 8]; // 256 bit Key
   char rbuf[buf_len];
   int rc;
   gcry_cipher_hd_t handle;
 
-<<<<<<< HEAD
   GNUNET_break (ARGON2_OK == argon2d_hash_raw (3, /* iterations */
                                                1024, /* memory (1 MiB) */
-=======
-  GNUNET_break (ARGON2_OK == argon2d_hash_raw (2, /* iterations */
-                                               100000, /* memory (kb) */
->>>>>>> 252641fa
                                                1, /* threads */
                                                buf,
                                                buf_len,
@@ -101,25 +86,16 @@
   GNUNET_assert (0 == gcry_cipher_encrypt (handle, &rbuf, buf_len, buf,
                                            buf_len));
   gcry_cipher_close (handle);
-<<<<<<< HEAD
   GNUNET_break (ARGON2_OK == argon2d_hash_raw (3, /* iterations */
                                                1024, /* memory (1 MiB) */
-=======
-  GNUNET_break (ARGON2_OK == argon2d_hash_raw (2, /* iterations */
-                                               100000, /* memory */
->>>>>>> 252641fa
                                                1, /* threads */
                                                rbuf,
                                                buf_len,
                                                salt,
                                                strlen (salt),
                                                result,
-<<<<<<< HEAD
                                                sizeof (struct
                                                        GNUNET_HashCode)));
-=======
-                                               sizeof (struct GNUNET_HashCode)));
->>>>>>> 252641fa
 
 #else
   struct GNUNET_CRYPTO_SymmetricInitializationVector iv;

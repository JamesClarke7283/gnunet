--- conflicted
+++ resolved
@@ -86,27 +86,8 @@
   reply->header.type = htons (GNUNET_MESSAGE_TYPE_CMDS_HELPER_LOCAL_FINISHED);
   reply->header.size = htons ((uint16_t) msg_length);
   lfs->reply = reply;
-<<<<<<< HEAD
-  lfs->write_message ((struct GNUNET_MessageHeader *) reply, msg_length);
-}
-
-
-/**
- * This finish function will stop the local loop without shutting down the scheduler, because we do not call the continuation, which is the interpreter_next method.
- *
- */
-static int
-local_test_finished_finish (void *cls,
-                            GNUNET_SCHEDULER_TaskCallback cont,
-                            void *cont_cls)
-{
-  LOG (GNUNET_ERROR_TYPE_ERROR,
-       "Stopping local loop\n");
-  return GNUNET_YES;
-=======
   lfs->write_message ((struct GNUNET_MessageHeader *) reply,
                       msg_length);
->>>>>>> d64ac269
 }
 
 

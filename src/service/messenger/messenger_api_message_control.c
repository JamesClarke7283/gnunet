/*
   This file is part of GNUnet.
   Copyright (C) 2024 GNUnet e.V.

   GNUnet is free software: you can redistribute it and/or modify it
   under the terms of the GNU Affero General Public License as published
   by the Free Software Foundation, either version 3 of the License,
   or (at your option) any later version.

   GNUnet is distributed in the hope that it will be useful, but
   WITHOUT ANY WARRANTY; without even the implied warranty of
   MERCHANTABILITY or FITNESS FOR A PARTICULAR PURPOSE.  See the GNU
   Affero General Public License for more details.

   You should have received a copy of the GNU Affero General Public License
   along with this program.  If not, see <http://www.gnu.org/licenses/>.

   SPDX-License-Identifier: AGPL3.0-or-later
 */
/**
 * @author Tobias Frisch
 * @file src/messenger/messenger_api_message_control.c
 * @brief messenger api: client and service implementation of GNUnet MESSENGER service
 */

#include "messenger_api_message_control.h"

#include "gnunet_common.h"
#include "gnunet_messenger_service.h"
#include "gnunet_scheduler_lib.h"
#include "messenger_api_contact.h"
#include "messenger_api_contact_store.h"
#include "messenger_api_handle.h"
#include "messenger_api_message.h"
#include "messenger_api_room.h"

struct GNUNET_MESSENGER_MessageControl*
create_message_control (struct GNUNET_MESSENGER_Room *room)
{
  GNUNET_assert (room);

  struct GNUNET_MESSENGER_MessageControl *control;

  control = GNUNET_new (struct GNUNET_MESSENGER_MessageControl);
  control->room = room;

  control->peer_messages = GNUNET_CONTAINER_multishortmap_create (8, GNUNET_NO);
  control->member_messages = GNUNET_CONTAINER_multishortmap_create (8,
                                                                    GNUNET_NO);

  control->head = NULL;
  control->tail = NULL;

  return control;
}


void
destroy_message_control (struct GNUNET_MESSENGER_MessageControl *control)
{
  GNUNET_assert (control);

  struct GNUNET_MESSENGER_MessageControlQueue *queue;
  while (control->head)
  {
    queue = control->head;

    if (queue->task)
      GNUNET_SCHEDULER_cancel (queue->task);

    destroy_message (queue->message);

    GNUNET_CONTAINER_DLL_remove (control->head, control->tail, queue);
    GNUNET_free (queue);
  }

  GNUNET_CONTAINER_multishortmap_destroy (control->peer_messages);
  GNUNET_CONTAINER_multishortmap_destroy (control->member_messages);

  GNUNET_free (control);
}


static void
enqueue_message_control (struct GNUNET_MESSENGER_MessageControl *control,
                         const struct GNUNET_HashCode *sender,
                         const struct GNUNET_HashCode *context,
                         const struct GNUNET_HashCode *hash,
                         const struct GNUNET_MESSENGER_Message *message,
                         enum GNUNET_MESSENGER_MessageFlags flags)
{
  GNUNET_assert ((control) && (sender) && (context) && (hash) && (message));

  struct GNUNET_CONTAINER_MultiShortmap *map;
  if (GNUNET_YES == is_peer_message (message))
    map = control->peer_messages;
  else
    map = control->member_messages;

  struct GNUNET_MESSENGER_MessageControlQueue *queue;

  queue = GNUNET_new (struct GNUNET_MESSENGER_MessageControlQueue);
  queue->control = control;

  GNUNET_memcpy (&(queue->sender), sender, sizeof (queue->sender));
  GNUNET_memcpy (&(queue->context), context, sizeof (queue->context));
  GNUNET_memcpy (&(queue->hash), hash, sizeof (queue->hash));

  queue->message = copy_message (message);
  queue->flags = flags;
  queue->task = NULL;

  GNUNET_CONTAINER_DLL_insert (control->head, control->tail, queue);

  GNUNET_CONTAINER_multishortmap_put (map,
                                      &(message->header.sender_id),
                                      queue,
                                      GNUNET_CONTAINER_MULTIHASHMAPOPTION_MULTIPLE);
}


static void
handle_message_control (struct GNUNET_MESSENGER_MessageControl *control,
                        struct GNUNET_MESSENGER_Contact *contact,
                        const struct GNUNET_HashCode *hash,
                        const struct GNUNET_MESSENGER_Message *message,
                        enum GNUNET_MESSENGER_MessageFlags flags)
{
  GNUNET_assert ((control) && (hash) && (message));

  handle_room_message (control->room, contact, message, hash, flags);

  if (flags & GNUNET_MESSENGER_FLAG_RECENT)
    update_room_last_message (control->room, hash);

  callback_room_message (control->room, hash);
}


static void
task_message_control (void *cls)
{
  GNUNET_assert (cls);

  struct GNUNET_MESSENGER_MessageControlQueue *queue = cls;
  struct GNUNET_MESSENGER_MessageControl *control = queue->control;

  queue->task = NULL;

  struct GNUNET_MESSENGER_Handle *handle = get_room_handle (control->room);
  struct GNUNET_MESSENGER_ContactStore *store = get_handle_contact_store (
    handle);

  struct GNUNET_MESSENGER_Contact *contact = get_store_contact_raw (
    store, &(queue->context), &(queue->sender));

  struct GNUNET_CONTAINER_MultiShortmap *map;
  if (GNUNET_YES == is_peer_message (queue->message))
    map = control->peer_messages;
  else
    map = control->member_messages;

  GNUNET_CONTAINER_multishortmap_remove (map,
                                         &(queue->message->header.sender_id),
                                         queue);

  GNUNET_CONTAINER_DLL_remove (control->head, control->tail, queue);

  handle_message_control (control,
                          contact,
                          &(queue->hash),
                          queue->message,
                          queue->flags);

  destroy_message (queue->message);

  GNUNET_free (queue);
}


static enum GNUNET_GenericReturnValue
iterate_message_control (void *cls,
                         const struct GNUNET_ShortHashCode *key,
                         void *value)
{
  GNUNET_assert ((key) && (value));

  struct GNUNET_MESSENGER_MessageControlQueue *queue = value;

  if (queue->task)
    return GNUNET_YES;

  queue->task = GNUNET_SCHEDULER_add_now (task_message_control, queue);
  return GNUNET_YES;
}


void
process_message_control (struct GNUNET_MESSENGER_MessageControl *control,
                         const struct GNUNET_HashCode *sender,
                         const struct GNUNET_HashCode *context,
                         const struct GNUNET_HashCode *hash,
                         const struct GNUNET_MESSENGER_Message *message,
                         enum GNUNET_MESSENGER_MessageFlags flags)
{
  GNUNET_assert ((control) && (sender) && (context) && (hash) && (message));

  struct GNUNET_MESSENGER_Handle *handle = get_room_handle (control->room);
  struct GNUNET_MESSENGER_ContactStore *store = get_handle_contact_store (
    handle);

  struct GNUNET_MESSENGER_Contact *contact = get_store_contact_raw (
    store, context, sender);

  if ((! contact) &&
      (GNUNET_MESSENGER_KIND_JOIN != message->header.kind) &&
      (GNUNET_MESSENGER_KIND_PEER != message->header.kind))
    enqueue_message_control (control, sender, context, hash, message, flags);
  else
    handle_message_control (control, contact, hash, message, flags);

  struct GNUNET_CONTAINER_MultiShortmap *map = NULL;
  const struct GNUNET_ShortHashCode *id = &(message->header.sender_id);

<<<<<<< HEAD
  if (GNUNET_YES == is_peer_message(message))
=======
  if (GNUNET_YES == is_peer_message (message))
>>>>>>> af21c76e
    map = control->peer_messages;

  switch (message->header.kind)
  {
  case GNUNET_MESSENGER_KIND_JOIN:
    map = control->member_messages;
    break;
  case GNUNET_MESSENGER_KIND_PEER:
    map = control->peer_messages;
    break;
  case GNUNET_MESSENGER_KIND_ID:
    map = control->member_messages;
    id = &(message->body.id.id);
    break;
  default:
    break;
  }

  if (! map)
    return;

  GNUNET_CONTAINER_multishortmap_get_multiple (map,
                                               id,
                                               iterate_message_control,
                                               NULL);
}<|MERGE_RESOLUTION|>--- conflicted
+++ resolved
@@ -222,11 +222,7 @@
   struct GNUNET_CONTAINER_MultiShortmap *map = NULL;
   const struct GNUNET_ShortHashCode *id = &(message->header.sender_id);
 
-<<<<<<< HEAD
-  if (GNUNET_YES == is_peer_message(message))
-=======
   if (GNUNET_YES == is_peer_message (message))
->>>>>>> af21c76e
     map = control->peer_messages;
 
   switch (message->header.kind)

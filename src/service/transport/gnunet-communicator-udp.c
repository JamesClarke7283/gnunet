--- conflicted
+++ resolved
@@ -881,9 +881,9 @@
  */
 static int disable_v6;
 
-<<<<<<< HEAD
 static struct GNUNET_SCHEDULER_Task *burst_task;
-=======
+
+
 static void
 eddsa_priv_to_hpke_key (struct GNUNET_CRYPTO_EddsaPrivateKey *edpk,
                         struct GNUNET_CRYPTO_EcdhePrivateKey *pk)
@@ -905,7 +905,6 @@
   GNUNET_CRYPTO_hpke_pk_to_x25519 (&key, pk);
 }
 
->>>>>>> 7322b322
 
 /**
  * An interface went away, stop broadcasting on it.
@@ -3048,70 +3047,7 @@
 static int
 mq_init (void *cls, const struct GNUNET_PeerIdentity *peer, const char *address)
 {
-<<<<<<< HEAD
   (void) cls;
-=======
-  struct ReceiverAddress *receiver;
-  struct GNUNET_HashContext *hsh;
-  struct GNUNET_HashCode receiver_key;
-  const char *path;
-  struct sockaddr *in;
-  socklen_t in_len;
-
-  if (0 != strncmp (address,
-                    COMMUNICATOR_ADDRESS_PREFIX "-",
-                    strlen (COMMUNICATOR_ADDRESS_PREFIX "-")))
-  {
-    GNUNET_break_op (0);
-    return GNUNET_SYSERR;
-  }
-  path = &address[strlen (COMMUNICATOR_ADDRESS_PREFIX "-")];
-  in = udp_address_to_sockaddr (path, &in_len);
-
-  if (NULL == in)
-  {
-    GNUNET_log (GNUNET_ERROR_TYPE_ERROR,
-                "Failed to setup UDP socket address\n");
-    return GNUNET_SYSERR;
-  }
-  if ((AF_INET6 == in->sa_family) &&
-      (GNUNET_YES == disable_v6))
-  {
-    GNUNET_log (GNUNET_ERROR_TYPE_DEBUG,
-                "IPv6 disabled, skipping %s\n", address);
-    GNUNET_free (in);
-    return GNUNET_SYSERR;
-  }
-
-  hsh = GNUNET_CRYPTO_hash_context_start ();
-  GNUNET_CRYPTO_hash_context_read (hsh, in, in_len);
-  GNUNET_CRYPTO_hash_context_read (hsh, peer, sizeof(*peer));
-  GNUNET_CRYPTO_hash_context_finish (hsh, &receiver_key);
-
-  receiver = GNUNET_CONTAINER_multihashmap_get (receivers, &receiver_key);
-  if (NULL != receiver)
-  {
-    GNUNET_log (GNUNET_ERROR_TYPE_DEBUG,
-                "receiver %s already exist or is being connected to\n",
-                address);
-    GNUNET_free (in);
-    return GNUNET_NO;
-  }
-
-  receiver = GNUNET_new (struct ReceiverAddress);
-  receiver->key = receiver_key;
-  receiver->address = in;
-  receiver->address_len = in_len;
-  receiver->target = *peer;
-  eddsa_pub_to_hpke_key (&receiver->target.public_key,
-                         &receiver->target_hpke_key);
-  receiver->nt = GNUNET_NT_scanner_get_type (is, in, in_len);
-  (void) GNUNET_CONTAINER_multihashmap_put (
-    receivers,
-    &receiver->key,
-    receiver,
-    GNUNET_CONTAINER_MULTIHASHMAPOPTION_MULTIPLE);
->>>>>>> 7322b322
   GNUNET_log (GNUNET_ERROR_TYPE_DEBUG,
                   "create receiver for mq_init\n");
   return create_receiver (peer,

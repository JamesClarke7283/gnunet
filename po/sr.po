# Serbian translation for  gnunet.
# Copyright © 2020  Christian Grothoff
# This file is distributed under the same license as the gnunet package.
# Мирослав Николић <miroslavnikolic@rocketmail.com>, 2020.
msgid ""
msgstr ""
"Project-Id-Version: gnunet-0.10.1\n"
"Report-Msgid-Bugs-To: gnunet-developers@mail.gnu.org\n"
<<<<<<< Updated upstream
"POT-Creation-Date: 2024-06-08 11:29+0200\n"
=======
"POT-Creation-Date: 2024-07-18 18:14+0200\n"
>>>>>>> Stashed changes
"PO-Revision-Date: 2020-10-23 18:39+0200\n"
"Last-Translator: Мирослав Николић <miroslavnikolic@rocketmail.com>\n"
"Language-Team: Serbian <(nothing)>\n"
"Language: sr\n"
"MIME-Version: 1.0\n"
"Content-Type: text/plain; charset=UTF-8\n"
"Content-Transfer-Encoding: 8bit\n"
"Plural-Forms: nplurals=3; plural=(n%10==1 && n%100!=11 ? 0 : n%10>=2 && n"
"%10<=4 && (n%100<10 || n%100>=20) ? 1 : 2);\n"
"X-Bugs: Report translation errors to the Language-Team address.\n"

#: src/cli/arm/gnunet-arm.c:162
#, c-format
msgid "Failed to remove configuration file %s\n"
msgstr "Нисам успео да уклоним датотеку подешавања „%s“\n"

#: src/cli/arm/gnunet-arm.c:168
#, c-format
msgid "Failed to remove servicehome directory %s\n"
msgstr "Нисам успео да уклоним матични директоријум услуге „%s“\n"

#: src/cli/arm/gnunet-arm.c:229
msgid "Message was sent successfully"
msgstr "Порука је успешно послата"

#: src/cli/arm/gnunet-arm.c:232
msgid "We disconnected from ARM before we could send a request"
msgstr "Прекинута је веза са АУР-ом пре него ли можемо послати захтев"

#: src/cli/arm/gnunet-arm.c:234
msgid "Unknown request status"
msgstr "Стање захтева је непознато"

#: src/cli/arm/gnunet-arm.c:250
#, fuzzy
msgid "is stopped"
msgstr "„%s“ је заустављен"

#: src/cli/arm/gnunet-arm.c:253
#, fuzzy
msgid "is starting"
msgstr "„%s“ се покреће"

#: src/cli/arm/gnunet-arm.c:256
#, fuzzy
msgid "is stopping"
msgstr "„%s“ се зауставља"

#: src/cli/arm/gnunet-arm.c:259
#, fuzzy
msgid "is starting already"
msgstr "„%s“ се већ покреће"

#: src/cli/arm/gnunet-arm.c:262
#, fuzzy
msgid "is stopping already"
msgstr "„%s“ се већ зауставља"

#: src/cli/arm/gnunet-arm.c:265
#, fuzzy
msgid "is started already"
msgstr "„%s“ је већ покренут"

#: src/cli/arm/gnunet-arm.c:268
#, fuzzy
msgid "is stopped already"
msgstr "„%s“ је већ заустављен"

#: src/cli/arm/gnunet-arm.c:271
#, fuzzy
msgid "service is not known to ARM"
msgstr "„%s“ услуга није позната АУР-у"

#: src/cli/arm/gnunet-arm.c:274
#, fuzzy
msgid "service failed to start"
msgstr "„%s“ услуга није успела да се покрене"

#: src/cli/arm/gnunet-arm.c:277
#, fuzzy
msgid "service cannot be manipulated because ARM is shutting down"
msgstr "„%s“ услуга се не може покренути јер се АУР гаси"

#: src/cli/arm/gnunet-arm.c:279
#, fuzzy
msgid "Unknown result code."
msgstr "%.s Непознат код резултата."

#: src/cli/arm/gnunet-arm.c:312
#: src/service/transport/testing_api_cmd_start_peer.c:62
msgid "Fatal error initializing ARM API.\n"
msgstr "Кобна грешка покретања АУР АПИ-ја.\n"

#: src/cli/arm/gnunet-arm.c:341 src/cli/arm/gnunet-arm.c:350
#, c-format
msgid "Failed to start the ARM service: %s\n"
msgstr "Нисам успео да покренем АУР услугу: %s\n"

#: src/cli/arm/gnunet-arm.c:388
#, c-format
msgid "Failed to send a stop request to the ARM service: %s\n"
msgstr "Нисам успео да пошаљем захтев за заустављање АУР услузи: %s\n"

#: src/cli/arm/gnunet-arm.c:399
#, c-format
msgid "Failed to stop the ARM service: %s\n"
msgstr "Нисам успео да зауставим АУР услугу: %s\n"

#: src/cli/arm/gnunet-arm.c:440
#, fuzzy, c-format
msgid "Failed to send a request to start the `%s' service: %s\n"
msgstr "Нисам успео да пошаљем захтев за покретање „%s“ услузи: %%s\n"

#: src/cli/arm/gnunet-arm.c:450
#, c-format
msgid "Failed to start the `%s' service: %s\n"
msgstr "Нисам успео да покренем „%s“ услугу: %s\n"

#: src/cli/arm/gnunet-arm.c:490
#, c-format
msgid "Failed to send a request to kill the `%s' service: %%s\n"
msgstr "Нисам успео да пошаљем захтев за убијање „%s“ услуге: %%s\n"

#: src/cli/arm/gnunet-arm.c:503
#, c-format
msgid "Failed to kill the `%s' service: %s\n"
msgstr "Нисам успео да убијем „%s“ услугу: %s\n"

#: src/cli/arm/gnunet-arm.c:549
#: src/service/transport/testing_api_cmd_start_peer.c:111
#, c-format
msgid "Failed to request a list of services: %s\n"
msgstr "Нисам успео да захтевам списак услуга: %s\n"

#: src/cli/arm/gnunet-arm.c:561
msgid "Error communicating with ARM. ARM not running?\n"
msgstr "Грешка у комуникацији са АУР-ом. Да ли је АУР покренут?\n"

#: src/cli/arm/gnunet-arm.c:603
#, fuzzy
msgid "All services:\n"
msgstr "Покренуте услуге:\n"

#: src/cli/arm/gnunet-arm.c:607
msgid "Services (excluding stopped services):\n"
msgstr ""

#: src/cli/arm/gnunet-arm.c:664
#, fuzzy
msgid "(No services configured.)\n"
msgstr "Кључна услуга „%4s“ је спремна.\n"

#: src/cli/arm/gnunet-arm.c:825
#, c-format
msgid "Now only monitoring, press CTRL-C to stop.\n"
msgstr "Сада пратим само, притисните КТРЛ-Ц да зауставите.\n"

#: src/cli/arm/gnunet-arm.c:861
#, c-format
msgid "Stopped %s.\n"
msgstr "Заустављен%s.\n"

#: src/cli/arm/gnunet-arm.c:865
#, c-format
msgid "Starting %s...\n"
msgstr "Покрећем %s...\n"

#: src/cli/arm/gnunet-arm.c:869
#, c-format
msgid "Stopping %s...\n"
msgstr "Заустављам %s...\n"

#: src/cli/arm/gnunet-arm.c:884
#, c-format
msgid "Unknown status %u for service %s.\n"
msgstr "Непознато стање %u за услугу „%s“.\n"

#: src/cli/arm/gnunet-arm.c:974
msgid "stop all GNUnet services"
msgstr "зауставља све ГНУнет услуге"

#: src/cli/arm/gnunet-arm.c:979
msgid "start a particular service"
msgstr "покреће нарочиту услугу"

#: src/cli/arm/gnunet-arm.c:984
msgid "stop a particular service"
msgstr "зауставља нарочиту услугу"

#: src/cli/arm/gnunet-arm.c:989
msgid "also show stopped services (used with -I)"
msgstr ""

#: src/cli/arm/gnunet-arm.c:994
msgid "start all GNUnet default services"
msgstr "покреће све основне ГНУнет услуге"

#: src/cli/arm/gnunet-arm.c:999
msgid "stop and start all GNUnet default services"
msgstr "зауставља и покреће све основне ГНУнет услуге"

#: src/cli/arm/gnunet-arm.c:1004
msgid "delete config file and directory on exit"
msgstr "брише датотеку подешавања и директоријум на изласку"

#: src/cli/arm/gnunet-arm.c:1008
msgid "monitor ARM activities"
msgstr "прати активности АУР-а"

#: src/cli/arm/gnunet-arm.c:1012
msgid "don't print status messages"
msgstr "не исписује поруке стања"

#: src/cli/arm/gnunet-arm.c:1019
msgid "exit with error status if operation does not finish after DELAY"
msgstr ""

#: src/cli/arm/gnunet-arm.c:1024
msgid "list currently running services"
msgstr "исписује тренутно покренуте услуге"

#: src/cli/arm/gnunet-arm.c:1029
msgid "don't let gnunet-service-arm inherit standard output"
msgstr "не да да „gnunet-service-arm“ наследи стандардни излаз"

#: src/cli/arm/gnunet-arm.c:1034
msgid "don't let gnunet-service-arm inherit standard error"
msgstr "не да да „gnunet-service-arm“ наследи стандардну грешку"

#: src/cli/arm/gnunet-arm.c:1052
msgid "Control services and the Automated Restart Manager (ARM)"
msgstr "Контролне услуге и Аутоматизовани Управник Рестарта (АУР)"

#: src/cli/cadet/gnunet-cadet.c:606
#, c-format
msgid "Invalid peer ID `%s'\n"
msgstr "Неисправан ИБ парњака „%s“\n"

#: src/cli/cadet/gnunet-cadet.c:685
#, c-format
msgid "Extra arguments are not applicable in combination with this option.\n"
msgstr ""

#: src/cli/cadet/gnunet-cadet.c:746
#, c-format
msgid "Invalid target `%s'\n"
msgstr "Неисправна мета „%s“\n"

#: src/cli/cadet/gnunet-cadet.c:775
msgid "No action requested\n"
msgstr ""

#: src/cli/cadet/gnunet-cadet.c:800
#, fuzzy
msgid "Provide information about a particular connection"
msgstr "обезбеђује податке о нарочитој вези"

#: src/cli/cadet/gnunet-cadet.c:804
#, fuzzy
msgid "Activate echo mode"
msgstr "покреће режим ехоа"

#: src/cli/cadet/gnunet-cadet.c:811
msgid "Listen for connections using a shared secret among sender and recipient"
msgstr ""

#: src/cli/cadet/gnunet-cadet.c:817
#, fuzzy
msgid "Provide information about a patricular peer"
msgstr "обезбеђује податке о нарочитом тунелу"

#: src/cli/cadet/gnunet-cadet.c:822
#, fuzzy
msgid "Provide information about all peers"
msgstr "обезбеђује податке о свим парњацима"

#: src/cli/cadet/gnunet-cadet.c:827
#, fuzzy
msgid "Provide information about all tunnels"
msgstr "обезбеђује податке о свим тунелима"

#: src/cli/core/gnunet-core.c:101
#, fuzzy
msgid "fresh connection"
msgstr "# пријатељи су повезани"

#: src/cli/core/gnunet-core.c:105
msgid "key sent"
msgstr ""

#: src/cli/core/gnunet-core.c:109
#, fuzzy
msgid "key received"
msgstr "# Резултати су примљени"

#: src/cli/core/gnunet-core.c:113
#, fuzzy
msgid "connection established"
msgstr "Веза је успостављена.\n"

#: src/cli/core/gnunet-core.c:117
msgid "rekeying"
msgstr ""

#: src/cli/core/gnunet-core.c:121
#, fuzzy
msgid "disconnected"
msgstr "Прекинута је веза са"

#: src/cli/core/gnunet-core.c:130
#, fuzzy
msgid "Connection to CORE service lost (reconnecting)"
msgstr ""
"Веза са услугом конверзације је изгубљена, покушавам поново да се повежем\n"

#: src/cli/core/gnunet-core.c:134
#, fuzzy
msgid "unknown state"
msgstr "<непознато време>"

#: src/cli/core/gnunet-core.c:139
#, fuzzy, c-format
msgid "%24s: %-30s %4s (timeout in %6s)\n"
msgstr "%24s: %-17s %4s   (укупно повезивања: %u)\n"

#: src/cli/core/gnunet-core.c:170
#, c-format
msgid "Invalid command line argument `%s'\n"
msgstr "Неисправан аргумент линије наредби „%s“\n"

#: src/cli/core/gnunet-core.c:181 src/service/core/gnunet-service-core.c:926
msgid "Core service is lacking HOSTKEY configuration setting.  Exiting.\n"
msgstr ""
"Услузи језгра недостаје поставка подешавања КЉУЧА_ДОМАЋИНА.  Излазим.\n"

#: src/cli/core/gnunet-core.c:199
#, fuzzy, c-format
msgid "Current local peer identity: %s\n"
msgstr "Нисам успео да обрадим идентитет парњака „%s“\n"

#: src/cli/core/gnunet-core.c:206
msgid "Failed to connect to CORE service!\n"
msgstr "Нисам успео да се повежем са ЈЕЗГРЕНОМ услугом!\n"

#: src/cli/core/gnunet-core.c:213
#, fuzzy
msgid "No argument given.\n"
msgstr "Нису дате опције\n"

#: src/cli/core/gnunet-core.c:238 src/service/transport/gnunet-transport.c:1389
msgid "provide information about all current connections (continuously)"
msgstr "обезбеђује податке о свим тренутним везама (непрекидно)"

#: src/cli/core/gnunet-core.c:244
#, fuzzy
msgid "Show our current peer identity"
msgstr "идентитет парњака"

#: src/cli/core/gnunet-core.c:251
#, fuzzy
msgid "Show current connections"
msgstr "# активних веза"

#: src/cli/core/gnunet-core.c:262
msgid "Print information about connected peers."
msgstr "Исписује податке о повезаним парњацима."

#: src/cli/datastore/gnunet-datastore.c:187
#, c-format
msgid "Dumped %<PRIu64> records\n"
msgstr ""

#: src/cli/datastore/gnunet-datastore.c:214
#: src/cli/datastore/gnunet-datastore.c:226
#, c-format
msgid "Short write to file: %zd bytes expecting %zd\n"
msgstr ""

#: src/cli/datastore/gnunet-datastore.c:257
#, c-format
msgid "Error queueing datastore GET operation\n"
msgstr ""

#: src/cli/datastore/gnunet-datastore.c:282
#: src/cli/datastore/gnunet-datastore.c:400
#, fuzzy, c-format
msgid "Unable to open dump file: %s\n"
msgstr "Не могу да увезем приватни кључ из датотеке „%s“\n"

#: src/cli/datastore/gnunet-datastore.c:319
#, c-format
msgid "Failed to store item: %s, aborting\n"
msgstr "Нисам успео да сместим ставку: %s, прекидам\n"

#: src/cli/datastore/gnunet-datastore.c:331
#, fuzzy, c-format
msgid "Inserted %<PRIu64> records\n"
msgstr "поставља A записе"

#: src/cli/datastore/gnunet-datastore.c:339
#: src/cli/datastore/gnunet-datastore.c:353
#, c-format
msgid "Short read from file: %zd bytes expecting %zd\n"
msgstr ""

#: src/cli/datastore/gnunet-datastore.c:378
#, c-format
msgid "Error queueing datastore PUT operation\n"
msgstr ""

#: src/cli/datastore/gnunet-datastore.c:417
#, c-format
msgid "Input file is not of a supported format\n"
msgstr ""

#: src/cli/datastore/gnunet-datastore.c:442
#, fuzzy, c-format
msgid "Failed connecting to the datastore.\n"
msgstr "Нисам успео да се повежем са смештајем података."

#: src/cli/datastore/gnunet-datastore.c:454
#, fuzzy, c-format
msgid "Please choose at least one operation: %s, %s\n"
msgstr "Изаберите једну радњу : „%s“ или „%s“ или „%s“ или „%s“ или „%s“\n"

#: src/cli/datastore/gnunet-datastore.c:477
#, fuzzy
msgid "Dump all records from the datastore"
msgstr "Претражује запис за датим називом"

#: src/cli/datastore/gnunet-datastore.c:482
#, fuzzy
msgid "Insert records into the datastore"
msgstr "# бајтови су послати смештају података"

#: src/cli/datastore/gnunet-datastore.c:487
msgid "File to dump or insert"
msgstr ""

#: src/cli/datastore/gnunet-datastore.c:498
msgid "Manipulate GNUnet datastore"
msgstr "Манипулише ГНУнет смештајом података"

#: src/cli/dht/gnunet-dht-get.c:166
#, c-format
msgid ""
"Result %d, type %d:\n"
"%.*s\n"
msgstr ""
"Резултат %d, врста %d:\n"
"%.*s\n"

#: src/cli/dht/gnunet-dht-get.c:167
#, fuzzy, c-format
msgid "Result %d, type %d:\n"
msgstr ""
"Резултат %d, врста %d:\n"
"%.*s\n"

#: src/cli/dht/gnunet-dht-get.c:238
msgid "Must provide key for DHT GET!\n"
msgstr "Морате доставити кључ за ДХТ ДОБАВИ!\n"

#: src/cli/dht/gnunet-dht-get.c:246 src/cli/dht/gnunet-dht-hello.c:119
#: src/cli/dht/gnunet-dht-monitor.c:255
#, c-format
msgid "Failed to connect to DHT service!\n"
msgstr "Нисам успео да се повежем са „DHT“ услугом!\n"

#: src/cli/dht/gnunet-dht-get.c:256
#, fuzzy
msgid "Issuing DHT GET with key"
msgstr "Издајем ДХТ ДОБАВИ са кључем"

#: src/cli/dht/gnunet-dht-get.c:293 src/cli/dht/gnunet-dht-monitor.c:302
#: src/cli/dht/gnunet-dht-put.c:201
msgid "the query key"
msgstr "кључ упита"

#: src/cli/dht/gnunet-dht-get.c:299
msgid "how many parallel requests (replicas) to create"
msgstr "колико паралелних захтева (реплика) да направи"

#: src/cli/dht/gnunet-dht-get.c:304 src/cli/dht/gnunet-dht-put.c:218
#, fuzzy
msgid "use DHT's record route option"
msgstr "користи опцију ДХТ-а демултиплексирај свуда"

#: src/cli/dht/gnunet-dht-get.c:310 src/cli/dht/gnunet-dht-monitor.c:308
msgid "the type of data to look for"
msgstr "врста података за тражење"

#: src/cli/dht/gnunet-dht-get.c:316
msgid "how long to execute this query before giving up?"
msgstr "колико дуго да извршава овај упит пре одустајања?"

#: src/cli/dht/gnunet-dht-get.c:322 src/cli/dht/gnunet-dht-put.c:207
msgid "use DHT's demultiplex everywhere option"
msgstr "користи опцију ДХТ-а демултиплексирај свуда"

#: src/cli/dht/gnunet-dht-get.c:339
msgid "Issue a GET request to the GNUnet DHT, prints results."
msgstr "Издаје ДОБАВИ захтев ГНУнет ДХТ-у, исписује резултате."

#: src/cli/dht/gnunet-dht-hello.c:166
msgid "Obtain HELLO from DHT or provide HELLO to DHT for bootstrapping"
msgstr ""

#: src/cli/dht/gnunet-dht-monitor.c:315
msgid "how long should the monitor command run"
msgstr "колико дуго треба да ради наредба праћења"

#: src/cli/dht/gnunet-dht-monitor.c:321 src/cli/fs/gnunet-download.c:360
msgid "be verbose (print progress information)"
msgstr "бива опширан (исписује податке напредовања)"

#: src/cli/dht/gnunet-dht-monitor.c:336
msgid "Prints all packets that go through the DHT."
msgstr "Исписује све пакете који иду кроз „DHT“."

#: src/cli/dht/gnunet-dht-put.c:133
msgid "Must provide KEY and DATA for DHT put!\n"
msgstr "Морате доставити КЉУЧ и ПОДАЦИ за ДХТ стављање!\n"

#: src/cli/dht/gnunet-dht-put.c:140
#, fuzzy, c-format
msgid "Could not connect to DHT service!\n"
msgstr "Не могу да се повежем са „%s“ услугом!\n"

#: src/cli/dht/gnunet-dht-put.c:151
#, c-format
msgid "Issuing put request for `%s' with data `%s'!\n"
msgstr "Издајем захтев стављања за „%s“ са подацима „%s“!\n"

#: src/cli/dht/gnunet-dht-put.c:189
msgid "the data to insert under the key"
msgstr "подаци за уметање под кључем"

#: src/cli/dht/gnunet-dht-put.c:195
msgid "how long to store this entry in the dht (in seconds)"
msgstr "колико ће дуго да држи овај унос у дхт-у (у секундама)"

#: src/cli/dht/gnunet-dht-put.c:213
msgid "how many replicas to create"
msgstr "број реплика за стварање"

#: src/cli/dht/gnunet-dht-put.c:224
msgid "the type to insert data as"
msgstr "врста за уметање података"

#: src/cli/dht/gnunet-dht-put.c:242
msgid "Issue a PUT request to the GNUnet DHT insert DATA under KEY."
msgstr "Издаје захтев СТАВИ у ГНУнет ДХТ уметак ПОДАТАКА под КЉУЧЕМ."

#: src/cli/fs/gnunet-auto-share.c:234
#, c-format
msgid "Failed to load state: %s\n"
msgstr "Нисам успео да учитам стање: %s\n"

#: src/cli/fs/gnunet-auto-share.c:287 src/cli/fs/gnunet-auto-share.c:296
#: src/cli/fs/gnunet-auto-share.c:304
#, c-format
msgid "Failed to save state to file %s\n"
msgstr "Нисам успео да сачувам стање у датотеку „%s“\n"

#: src/cli/fs/gnunet-auto-share.c:401
#, c-format
msgid "Publication of `%s' done\n"
msgstr "Објављивање „%s“ је готово\n"

#: src/cli/fs/gnunet-auto-share.c:480
#, c-format
msgid "Publishing `%s'\n"
msgstr "Објављујем „%s“\n"

#: src/cli/fs/gnunet-auto-share.c:491
#, c-format
msgid "Failed to run `%s'\n"
msgstr "Нисам успео да покренем „%s“\n"

#: src/cli/fs/gnunet-auto-share.c:661
#, c-format
msgid ""
"You must specify one and only one directory name for automatic publication.\n"
msgstr ""
"Морате навести један и само један назив директоријума за самостално "
"објављивање.\n"

#: src/cli/fs/gnunet-auto-share.c:711 src/cli/fs/gnunet-publish.c:897
msgid "set the desired LEVEL of sender-anonymity"
msgstr "поставља жељени НИВО анонимности пошиљаоца"

#: src/cli/fs/gnunet-auto-share.c:718
msgid "disable adding the creation time to the metadata of the uploaded file"
msgstr "искључује додавање времена стварања метаподацима утоварене датотеке"

#: src/cli/fs/gnunet-auto-share.c:724 src/cli/fs/gnunet-publish.c:902
msgid "do not use libextractor to add keywords or metadata"
msgstr "не користи „libextractor“ за додавање кључних речи или метаподатака"

#: src/cli/fs/gnunet-auto-share.c:731 src/cli/fs/gnunet-publish.c:947
msgid "specify the priority of the content"
msgstr "наводи приоритет садржаја"

#: src/cli/fs/gnunet-auto-share.c:738 src/cli/fs/gnunet-publish.c:960
msgid "set the desired replication LEVEL"
msgstr "поставља жељени НИВО одоговарања"

#: src/cli/fs/gnunet-auto-share.c:761
msgid "Automatically publish files from a directory on GNUnet"
msgstr "Самостално објављује датотеке из директоријума на ГНУнет-у"

#: src/cli/fs/gnunet-directory.c:54
#, c-format
msgid "\t<original file embedded in %u bytes of meta data>\n"
msgstr "\t<изворна датотека угнеждена у %u бајта метаподатака>\n"

#: src/cli/fs/gnunet-directory.c:106
#, c-format
msgid "Directory `%s' meta data:\n"
msgstr "Метаподаци директоријума „%s“:\n"

#: src/cli/fs/gnunet-directory.c:109
#, c-format
msgid "Directory `%s' contents:\n"
msgstr "Садржај директоријума „%s“:\n"

#: src/cli/fs/gnunet-directory.c:146
msgid "You must specify a filename to inspect.\n"
msgstr "Морате навести назив датотеке за преглед.\n"

#: src/cli/fs/gnunet-directory.c:160
#, c-format
msgid "Failed to read directory `%s'\n"
msgstr "Нисам успео да прочитам директоријум „%s“\n"

#: src/cli/fs/gnunet-directory.c:170
#, c-format
msgid "`%s' is not a GNUnet directory\n"
msgstr "„%s“ није ГНУнет директоријум\n"

#: src/cli/fs/gnunet-directory.c:201
msgid "Display contents of a GNUnet directory"
msgstr "Приказује садржај ГНУнет директоријума"

#: src/cli/fs/gnunet-download.c:131
#, c-format
msgid "Starting download `%s'.\n"
msgstr "Покрећем преузимање „%s“.\n"

#: src/cli/fs/gnunet-download.c:143
msgid "<unknown time>"
msgstr "<непознато време>"

#: src/cli/fs/gnunet-download.c:155
#, c-format
msgid ""
"Downloading `%s' at %llu/%llu (%s remaining, %s/s). Block took %s to "
"download\n"
msgstr ""
"Преузимам „%s“ при %llu/%llu (преостаје %s, %s/сек). Блоку је требало %s за "
"преузимање\n"

#: src/cli/fs/gnunet-download.c:177
#, c-format
msgid "Error downloading: %s.\n"
msgstr "Грешка преузимања: %s.\n"

#: src/cli/fs/gnunet-download.c:189
#, c-format
msgid "Downloading `%s' done (%s/s).\n"
msgstr "Преузимање „%s“ је готово (%s/сек).\n"

#: src/cli/fs/gnunet-download.c:207 src/cli/fs/gnunet-publish.c:300
#: src/cli/fs/gnunet-search.c:546 src/cli/fs/gnunet-unindex.c:118
#, c-format
msgid "Unexpected status: %d\n"
msgstr "Неочекивано стање: %d\n"

#: src/cli/fs/gnunet-download.c:234
msgid "You need to specify a URI argument.\n"
msgstr "Треба да наведете УРИ аргумент.\n"

#: src/cli/fs/gnunet-download.c:240 src/cli/fs/gnunet-publish.c:716
#, c-format
msgid "Failed to parse URI: %s\n"
msgstr "Нисам успео да обрадим УРИ: %s\n"

#: src/cli/fs/gnunet-download.c:247
msgid "Only CHK or LOC URIs supported.\n"
msgstr "Подржани су само CHK или LOC УРИ.\n"

#: src/cli/fs/gnunet-download.c:254
msgid "Target filename must be specified.\n"
msgstr "Назив циљне датотеке мора бити наведен.\n"

#: src/cli/fs/gnunet-download.c:272 src/cli/fs/gnunet-publish.c:870
#: src/cli/fs/gnunet-unindex.c:155
#, c-format
msgid "Could not initialize `%s' subsystem.\n"
msgstr "Не могу да покренем „%s“ субсистем.\n"

#: src/cli/fs/gnunet-download.c:319
msgid "set the desired LEVEL of receiver-anonymity"
msgstr "поставља жељени НИВО анонимности примаоца"

#: src/cli/fs/gnunet-download.c:325
msgid "delete incomplete downloads (when aborted with CTRL-C)"
msgstr "брише недовршена преузимања (када се прекине са КТРЛ-Ц)"

#: src/cli/fs/gnunet-download.c:331 src/cli/fs/gnunet-search.c:748
msgid "only search the local peer (no P2P network search)"
msgstr "тражи само локалног парњака (без претраге П2П мреже)"

#: src/cli/fs/gnunet-download.c:336
msgid "write the file to FILENAME"
msgstr "уписује датотеку у НАЗИВ_ДАТОТЕКЕ"

#: src/cli/fs/gnunet-download.c:343
msgid "set the maximum number of parallel downloads that is allowed"
msgstr "поставља највећи број паралелних преузимања који је дозвољен"

#: src/cli/fs/gnunet-download.c:350
msgid "set the maximum number of parallel requests for blocks that is allowed"
msgstr "поставља највећи број паралелних захтева за блокове који је дозвољен"

#: src/cli/fs/gnunet-download.c:355
msgid "download a GNUnet directory recursively"
msgstr "преузима ГНУнет директоријум дубински"

#: src/cli/fs/gnunet-download.c:374
msgid ""
"Download files from GNUnet using a GNUnet CHK or LOC URI (gnunet://fs/"
"chk/...)"
msgstr ""
"Преузима датотеке са ГНУнет-а користећи ГНУнет CHK или LOC УРИ (gnunet://fs/"
"chk/...)"

#: src/cli/fs/gnunet-fs.c:165
msgid "print a list of all indexed files"
msgstr "исписује списак свих индексираних датотека"

#: src/cli/fs/gnunet-fs.c:180
msgid "Special file-sharing operations"
msgstr "Посебне радње дељења датотека"

#: src/cli/fs/gnunet-publish.c:220 src/cli/fs/gnunet-publish.c:235
#, c-format
msgid "Publishing `%s' at %llu/%llu (%s remaining)\n"
msgstr "Објављујем „%s“ при %llu/%llu (преостаје %s)\n"

#: src/cli/fs/gnunet-publish.c:247
#, c-format
msgid "Error publishing: %s.\n"
msgstr "Грешка објављивања: %s.\n"

#: src/cli/fs/gnunet-publish.c:255
#, c-format
msgid "Publishing `%s' done.\n"
msgstr "Објављивање „%s“ је готово.\n"

#: src/cli/fs/gnunet-publish.c:259
#, c-format
msgid "URI is `%s'.\n"
msgstr "УРИ је „%s“.\n"

#: src/cli/fs/gnunet-publish.c:265
#, fuzzy, c-format
msgid "Namespace URI is `%s'.\n"
msgstr "УРИ је „%s“.\n"

#: src/cli/fs/gnunet-publish.c:280
#, fuzzy
msgid "Starting cleanup after abort\n"
msgstr "Чисти након обављеног прекидања.\n"

#: src/cli/fs/gnunet-publish.c:287
#, fuzzy
msgid "Cleanup after abort completed.\n"
msgstr "Чисти након обављеног прекидања.\n"

#: src/cli/fs/gnunet-publish.c:292
#, fuzzy
msgid "Cleanup after abort failed.\n"
msgstr "Чисти након обављеног прекидања.\n"

#: src/cli/fs/gnunet-publish.c:426
#, c-format
msgid "Meta data for file `%s' (%s)\n"
msgstr "Мета подаци за датотеку „%s“ (%s)\n"

#: src/cli/fs/gnunet-publish.c:428
#, c-format
msgid "Keywords for file `%s' (%s)\n"
msgstr "Кључне речи за датотеку „%s“ (%s)\n"

#: src/cli/fs/gnunet-publish.c:583
msgid "Could not publish\n"
msgstr "Не могу да објавим\n"

#: src/cli/fs/gnunet-publish.c:612
msgid "Could not start publishing.\n"
msgstr "Не могу да покренем објављивање.\n"

#: src/cli/fs/gnunet-publish.c:645
#, c-format
msgid "Scanning directory `%s'.\n"
msgstr "Скенирам директоријум „%s“.\n"

#: src/cli/fs/gnunet-publish.c:647
#, c-format
msgid "Scanning file `%s'.\n"
msgstr "Скенирам датотеку „%s“.\n"

#: src/cli/fs/gnunet-publish.c:653
#, c-format
msgid "There was trouble processing file `%s', skipping it.\n"
msgstr "Било је проблема обраде датотеке „%s“, прескачем је.\n"

#: src/cli/fs/gnunet-publish.c:659
msgid "Preprocessing complete.\n"
msgstr "Предодбрада је завршена.\n"

#: src/cli/fs/gnunet-publish.c:665
#, c-format
msgid "Extracting meta data from file `%s' complete.\n"
msgstr "Извлачење мета података из датотеке „%s“ је завршено.\n"

#: src/cli/fs/gnunet-publish.c:671
msgid "Meta data extraction has finished.\n"
msgstr "Извлачење мета података је завршено.\n"

#: src/cli/fs/gnunet-publish.c:679
#, fuzzy
msgid "Error scanning directory.\n"
msgstr "Унутрашња грешка скенирања директоријума.\n"

#: src/cli/fs/gnunet-publish.c:706
#, c-format
msgid "Selected pseudonym `%s' unknown\n"
msgstr "Изабрани псеудоним „%s“ је непознат\n"

#: src/cli/fs/gnunet-publish.c:738
#, c-format
msgid "Failed to access `%s': %s\n"
msgstr "Нисам успео да приступим „%s“: %s\n"

#: src/cli/fs/gnunet-publish.c:755
msgid ""
"Failed to start meta directory scanner.  Is gnunet-helper-publish-fs "
"installed?\n"
msgstr ""
"Нисам успео да покренем скенер мета директоријума.  Да ли је инсталиран "
"„gnunet-helper-publish-fs“?\n"

#: src/cli/fs/gnunet-publish.c:811
#, c-format
msgid "Cannot extract metadata from a URI!\n"
msgstr "Не могу да извучем метаподатке из УРИ-ја!\n"

#: src/cli/fs/gnunet-publish.c:818
#, c-format
msgid "You must specify one and only one filename for insertion.\n"
msgstr "Морате навести један и само један назив датотеке за уметање.\n"

#: src/cli/fs/gnunet-publish.c:824
#, c-format
msgid "You must NOT specify an URI and a filename.\n"
msgstr "НЕ можете навести УРИ и назив датотеке.\n"

#: src/cli/fs/gnunet-publish.c:833 src/cli/vpn/gnunet-vpn.c:208
#, c-format
msgid "Option `%s' is required when using option `%s'.\n"
msgstr "Опција „%s“ се захтева приликом коришћења опције „%s“.\n"

#: src/cli/fs/gnunet-publish.c:845 src/cli/fs/gnunet-publish.c:854
#: src/service/transport/gnunet-transport.c:1230
#: src/service/transport/gnunet-transport.c:1255
#, c-format
msgid "Option `%s' makes no sense without option `%s'.\n"
msgstr "Опција „%s“ нема смисла без опције „%s“.\n"

#: src/cli/fs/gnunet-publish.c:907
#, fuzzy
msgid "enable adding the creation time to the metadata of the uploaded file"
msgstr "искључује додавање времена стварања метаподацима утоварене датотеке"

#: src/cli/fs/gnunet-publish.c:913
msgid ""
"print list of extracted keywords that would be used, but do not perform "
"upload"
msgstr ""
"исписује списак извучених кључних речи које ће се користити, али не обавља "
"утовар"

#: src/cli/fs/gnunet-publish.c:921
msgid ""
"add an additional keyword for the top-level file or directory (this option "
"can be specified multiple times)"
msgstr ""
"додаје додатну кључну реч за датотеку највишег нивоа или директоријум (ова "
"опција се може навести више пута)"

#: src/cli/fs/gnunet-publish.c:928
msgid "set the meta-data for the given TYPE to the given VALUE"
msgstr "поставља мета-податке за дату ВРСТУ за дату ВРЕДНОСТ"

#: src/cli/fs/gnunet-publish.c:933
msgid ""
"do not index, perform full insertion (stores entire file in encrypted form "
"in GNUnet database)"
msgstr ""
"не индексира, обавља пуно уметање (смешта читаву датотеку у шифрованом "
"облику у ГНУнет базу података)"

#: src/cli/fs/gnunet-publish.c:940
msgid ""
"specify ID of an updated version to be published in the future (for "
"namespace insertions only)"
msgstr ""
"наводи ИБ ажурираног издања које ће бити објављено у будућности (само за "
"уметања називног простора)"

#: src/cli/fs/gnunet-publish.c:953
msgid "publish the files under the pseudonym NAME (place file into namespace)"
msgstr ""
"објављује датотеке под псеудонимом НАЗИВ (ставља датотеку у називни простор)"

#: src/cli/fs/gnunet-publish.c:965
msgid ""
"only simulate the process but do not do any actual publishing (useful to "
"compute URIs)"
msgstr ""
"само опонаша процес али не чини никакво актуелно објављивање (корисно за "
"прорачун УРИ-ја)"

#: src/cli/fs/gnunet-publish.c:972
msgid ""
"set the ID of this version of the publication (for namespace insertions only)"
msgstr ""
"поставља ИБ овог издања објављивања (само за уметања називног простора)"

#: src/cli/fs/gnunet-publish.c:980
msgid ""
"URI to be published (can be used instead of passing a file to add keywords "
"to the file with the respective URI)"
msgstr ""
"УРИ који ће бити објављен (може се користити уместо прослеђивања датотеке за "
"додавање кључних речи датотеци са одговарајућим УРИ-јем)"

#: src/cli/fs/gnunet-publish.c:998
msgid "Publish a file or directory on GNUnet"
msgstr "Објављује датотеку или директоријум на ГНУнет-у"

#: src/cli/fs/gnunet-search.c:446
#, c-format
msgid "Failed to write directory with search results to `%s'\n"
msgstr "Нисам успео да пишем директоријум са резултатима претраге за „%s“\n"

#: src/cli/fs/gnunet-search.c:535
#, c-format
msgid "Error searching: %s.\n"
msgstr "Грешка претраге: %s.\n"

#: src/cli/fs/gnunet-search.c:595
#, c-format
msgid "Conflicting options --bookmark-only and --silent.\n"
msgstr ""

#: src/cli/fs/gnunet-search.c:602
#, c-format
msgid "Conflicting options --bookmark-only and --output.\n"
msgstr ""

#: src/cli/fs/gnunet-search.c:608
#, c-format
msgid "An output file is mandatory for silent mode.\n"
msgstr ""

#: src/cli/fs/gnunet-search.c:629
msgid "Could not create keyword URI from arguments.\n"
msgstr "Не могу да створим УРИ кључне речи из аргумената.\n"

#: src/cli/fs/gnunet-search.c:637
msgid ""
"Invalid URI. Valid URIs for searching are keyword query URIs\n"
"(\"gnunet://fs/ksk/...\") and namespace content URIs (\"gnunet://fs/sks/..."
"\").\n"
msgstr ""

#: src/cli/fs/gnunet-search.c:662
#, fuzzy, c-format
msgid "Could not initialize the `%s` subsystem.\n"
msgstr "Не могу да покренем „%s“ субсистем.\n"

#: src/cli/fs/gnunet-search.c:676
msgid "Could not start searching.\n"
msgstr "Не могу да покренем претрагу.\n"

#: src/cli/fs/gnunet-search.c:702
#, fuzzy
msgid "set the desired LEVEL of receiver-anonymity (default: 1)"
msgstr "поставља жељени НИВО анонимности примаоца"

#: src/cli/fs/gnunet-search.c:708
msgid "do not search, print only the URI that points to this search"
msgstr ""

#: src/cli/fs/gnunet-search.c:715
msgid ""
"write search results for directories according to FORMAT; accepted "
"placeholders are: %a, %f, %j, %l, %m, %n, %s; defaults to the value of --"
"printf when omitted or to `"
msgstr ""

#: src/cli/fs/gnunet-search.c:725
msgid ""
"write search results according to FORMAT; accepted placeholders are: %a, %f, "
"%j, %l, %m, %n, %s; defaults to `"
msgstr ""

#: src/cli/fs/gnunet-search.c:733
msgid ""
"when the %a or %j placeholders appear in --printf or --dir-printf, list each "
"metadata property according to FORMAT; accepted placeholders are: %i, %l, "
"%n, %p"
msgstr ""

#: src/cli/fs/gnunet-search.c:742
msgid "automatically terminate search after VALUE results are found"
msgstr "самостално окончава претрагу након што су пронађени резултати ВРЕДНОСТ"

#: src/cli/fs/gnunet-search.c:754
msgid ""
"create a GNUnet directory with search results at FILENAME (e.g. `gnunet-"
"search --output=commons"
msgstr ""

#: src/cli/fs/gnunet-search.c:761
msgid "silent mode (requires the --output argument)"
msgstr ""

#: src/cli/fs/gnunet-search.c:767
msgid ""
"automatically terminate search after DELAY; the value given must be a number "
"followed by a space and a time unit, for example \"500 ms\"; without a unit "
"it defaults to microseconds - 1000000 = 1 second; if 0 or omitted it means "
"to wait for CTRL-C"
msgstr ""

#: src/cli/fs/gnunet-search.c:776
#, c-format
msgid ""
"be verbose (append \"%a\\n\" to the default --printf and --dir-printf "
"arguments - ignored when these are provided by the user)"
msgstr ""

#: src/cli/fs/gnunet-search.c:789
#, fuzzy
msgid "Search for files that have been published on GNUnet\n"
msgstr "Претражује ГНУнет за датотекама које су објављене на ГНУнет-у"

#: src/cli/fs/gnunet-unindex.c:94
#, c-format
msgid "Unindexing at %llu/%llu (%s remaining)\n"
msgstr "Поништавам индексирање при %llu/%llu (преостаје %s)\n"

#: src/cli/fs/gnunet-unindex.c:103
#, c-format
msgid "Error unindexing: %s.\n"
msgstr "Грешка поништавања индексирања: %s.\n"

#: src/cli/fs/gnunet-unindex.c:109
msgid "Unindexing done.\n"
msgstr "Поништавање индексирања је готово.\n"

#: src/cli/fs/gnunet-unindex.c:142
#, c-format
msgid "You must specify one and only one filename for unindexing.\n"
msgstr ""
"Морате навести један и само један назив датотеке за поништавање "
"индексирања.\n"

#: src/cli/fs/gnunet-unindex.c:162
msgid "Could not start unindex operation.\n"
msgstr "Не могу да започнем радњу поништавања индексирања.\n"

#: src/cli/fs/gnunet-unindex.c:195
msgid "Unindex a file that was previously indexed with gnunet-publish."
msgstr ""
"Поништава индексирање датотеке која је претходно била индексирана са „gnunet-"
"publish“."

#: src/cli/gns/gnunet-gns.c:269
#, fuzzy, c-format
msgid "`%s' is not a valid DNS domain name\n"
msgstr "„%s“ није исправна ИП адреса.\n"

#: src/cli/gns/gnunet-gns.c:280 src/lib/util/dnsparser.c:273
#, c-format
msgid "Failed to convert DNS IDNA name `%s' to UTF-8: %s\n"
msgstr "Нисам успео да претворим ДНС ИДНА „%s“ у УТФ-8: %s\n"

#: src/cli/gns/gnunet-gns.c:295
msgid "Cannot resolve using GNS: GNUnet peer not running\n"
msgstr ""

#: src/cli/gns/gnunet-gns.c:306
#: src/contrib/service/abd/gnunet-service-abd.c:1745
#, c-format
msgid "Failed to connect to GNS\n"
msgstr "Нисам успео да се повежем са ГНС-ом\n"

#: src/cli/gns/gnunet-gns.c:325
#, c-format
msgid "Invalid typename specified, assuming `ANY'\n"
msgstr ""

#: src/cli/gns/gnunet-gns.c:365
msgid "Lookup a record for the given name"
msgstr "Претражује запис за датим називом"

#: src/cli/gns/gnunet-gns.c:371
msgid "Specify the type of the record to lookup"
msgstr "Наводи врсту записа за претраживање"

#: src/cli/gns/gnunet-gns.c:377
#, fuzzy
msgid "Specify a timeout for the lookup"
msgstr "Наводи време истека за претраживање"

#: src/cli/gns/gnunet-gns.c:381
msgid "No unneeded output"
msgstr "Нема непотребног излаза"

#: src/cli/gns/gnunet-gns.c:386
msgid "DNS Compatibility: Name is passed in IDNA instead of UTF-8"
msgstr ""

#: src/cli/gns/gnunet-gns.c:400
msgid "GNUnet GNS resolver tool"
msgstr "Алат ГНУнет ГНС решавача"

#: src/cli/identity/gnunet-identity.c:225
#, c-format
msgid "Failed to create ego: %s\n"
msgstr "Нисам успео да направим его: %s\n"

#: src/cli/identity/gnunet-identity.c:540
msgid "create ego NAME"
msgstr "ствара НАЗИВ ега"

#: src/cli/identity/gnunet-identity.c:545
msgid "delete ego NAME "
msgstr "брише НАЗИВ ега "

#: src/cli/identity/gnunet-identity.c:551
msgid ""
"set the private key for the identity to PRIVATE_KEY (use together with -C)"
msgstr ""

#: src/cli/identity/gnunet-identity.c:557
msgid ""
"Read and decrypt message encrypted for the given ego (use together with -e "
"EGO)"
msgstr ""

#: src/cli/identity/gnunet-identity.c:563
msgid ""
"Encrypt and write message for recipient identity PULBIC_KEY, (use together "
"with -k RECIPIENT_PUBLIC_KEY)"
msgstr ""

#: src/cli/identity/gnunet-identity.c:568
msgid "generate an EdDSA identity. (use together with -C) EXPERIMENTAL"
msgstr ""

#
# File: util/dialtest.c++, line: 134
#: src/cli/identity/gnunet-identity.c:572
msgid "display all egos"
msgstr "приказује све егое"

#: src/cli/identity/gnunet-identity.c:576
#, fuzzy
msgid "reduce output"
msgstr "опширан излаз"

#: src/cli/identity/gnunet-identity.c:583
#, fuzzy
msgid ""
"restrict results to NAME (use together with -d) or read and decrypt a "
"message for NAME (use together with -R)"
msgstr ""
"поставља основни идентитет на ЕГО за подсистем ПОДСИСТЕМ (користите заједно "
"са -s)"

#: src/cli/identity/gnunet-identity.c:589
msgid "The public key of the recipient (with -W)"
msgstr ""

#: src/cli/identity/gnunet-identity.c:593
msgid "run in monitor mode egos"
msgstr "ради у режиму праћења егоа"

#: src/cli/identity/gnunet-identity.c:597
msgid "display private keys as well"
msgstr ""

#: src/cli/identity/gnunet-identity.c:612
msgid "Maintain egos"
msgstr "Одржава егое"

#: src/cli/namecache/gnunet-namecache.c:105
#, c-format
msgid "No records found for `%s'"
msgstr "Нисам нашао записе за „%s“"

#: src/cli/namecache/gnunet-namecache.c:118
#: src/cli/namestore/gnunet-namestore.c:887
#, c-format
msgid "\tCorrupt or unsupported record of type %u\n"
msgstr "\tОштећен или неподржан запис врсте %u\n"

#: src/cli/namecache/gnunet-namecache.c:174
#, c-format
msgid "You must specify which zone should be accessed\n"
msgstr "Морате навести којој зони се треба приступити\n"

#: src/cli/namecache/gnunet-namecache.c:181
#, fuzzy, c-format
msgid "Invalid public key for zone `%s'\n"
msgstr "Неисправан јавни кључ за обратну претрагу „%s“\n"

#: src/cli/namecache/gnunet-namecache.c:187
#, c-format
msgid "You must specify a name\n"
msgstr "Морате навести назив\n"

#: src/cli/namecache/gnunet-namecache.c:213
#: src/cli/namestore/gnunet-namestore.c:2012
msgid "name of the record to add/delete/display"
msgstr "назив записа за додавање/брисање/приказ"

#: src/cli/namecache/gnunet-namecache.c:220
#, fuzzy
msgid "specifies the public key of the zone to look in"
msgstr "наводи јавни кључ зоне за претраживање"

#: src/cli/namecache/gnunet-namecache.c:232
#: src/cli/namestore/gnunet-namestore.c:2101
msgid "GNUnet zone manipulation tool"
msgstr "Алат манипуслисања ГНУнет зоном"

#: src/cli/namestore/gnunet-namestore-dbtool.c:87
#: src/cli/namestore/gnunet-namestore.c:1944
#, c-format
msgid "Superfluous command line arguments (starting with `%s') ignored\n"
msgstr ""

#: src/cli/namestore/gnunet-namestore-dbtool.c:158
msgid "initialize database"
msgstr ""

#: src/cli/namestore/gnunet-namestore-dbtool.c:163
msgid "reset database (DANGEROUS: All existing data is lost!"
msgstr ""

#: src/cli/namestore/gnunet-namestore-dbtool.c:170
msgid "the namestore plugin to work with, e.g. 'sqlite'"
msgstr ""

#: src/cli/namestore/gnunet-namestore-dbtool.c:189
#: src/cli/namestore/gnunet-namestore-zonefile.c:719
#, fuzzy
msgid "GNUnet namestore database manipulation tool"
msgstr "Алат манипуслисања ГНУнет зоном"

#: src/cli/namestore/gnunet-namestore-zonefile.c:314
#, fuzzy, c-format
msgid "Failed to store records...\n"
msgstr "Смештај назива није успео да смести запис\n"

#: src/cli/namestore/gnunet-namestore-zonefile.c:424
#: src/cli/namestore/gnunet-namestore-zonefile.c:456
#, fuzzy, c-format
msgid "Name `%s' is too long\n"
msgstr "Регуларни израз „%s“ је превелик!\n"

#: src/cli/namestore/gnunet-namestore-zonefile.c:483
#, fuzzy, c-format
msgid "Failed to parse $TTL\n"
msgstr "Нисам успео да обрадим УРИ: %s\n"

#: src/cli/namestore/gnunet-namestore-zonefile.c:494
#, fuzzy, c-format
msgid "Failed to parse $ORIGIN from %s\n"
msgstr "Нисам успео да обрадим УРИ: %s\n"

#: src/cli/namestore/gnunet-namestore-zonefile.c:505
#, c-format
msgid "You must provide $ORIGIN in your zonefile or via arguments (--zone)!\n"
msgstr ""

#: src/cli/namestore/gnunet-namestore-zonefile.c:514
#, c-format
msgid "Only %u records per unique name supported.\n"
msgstr ""

#: src/cli/namestore/gnunet-namestore-zonefile.c:576
#, fuzzy, c-format
msgid "Data `%s' invalid\n"
msgstr "Кључ „%s“ је исправан\n"

#: src/cli/namestore/gnunet-namestore-zonefile.c:644
#: src/contrib/service/abd/gnunet-abd.c:393
#, c-format
msgid "Ego `%s' not known to identity service\n"
msgstr "Его „%s“ није познат услузи идентитета\n"

#: src/cli/namestore/gnunet-namestore-zonefile.c:671
#, fuzzy, c-format
msgid "Failed to connect to NAMESTORE\n"
msgstr "Нисам успео да се повежем са ГНС-ом\n"

#: src/cli/namestore/gnunet-namestore-zonefile.c:678
#, fuzzy, c-format
msgid "Failed to connect to IDENTITY\n"
msgstr "Нисам успео да се повежем са ГНС-ом\n"

#: src/cli/namestore/gnunet-namestore-zonefile.c:704
#: src/cli/namestore/gnunet-namestore.c:2085
msgid "name of the ego controlling the zone"
msgstr "назив егоа који контролише зону"

#: src/cli/namestore/gnunet-namestore.c:416
#, fuzzy, c-format
msgid "Missing entries in record line `%s'.\n"
msgstr "Недостаје функција „%s“ у прикључку преноса за „%s“\n"

#: src/cli/namestore/gnunet-namestore.c:424
#, fuzzy, c-format
msgid "Unknown record type `%s'\n"
msgstr "Непозната наредба „%s“\n"

#: src/cli/namestore/gnunet-namestore.c:432
#: src/cli/namestore/gnunet-namestore.c:447
msgid "Empty record line argument is not allowed.\n"
msgstr ""

#: src/cli/namestore/gnunet-namestore.c:439
#, fuzzy, c-format
msgid "Error parsing expiration time %s.\n"
msgstr "Грешка прорачуна уније скупа опозивања са %s\n"

#: src/cli/namestore/gnunet-namestore.c:469
#, fuzzy, c-format
msgid "Invalid record data for type %s: `%s'.\n"
msgstr "Неисправан формат за ИП: „%s“\n"

#: src/cli/namestore/gnunet-namestore.c:662
#, c-format
msgid "Adding record failed: %s\n"
msgstr "Додавање записа није успело: %s\n"

#: src/cli/namestore/gnunet-namestore.c:680
#: src/cli/namestore/gnunet-namestore.c:697
#, fuzzy, c-format
msgid "Deleting record failed: %s\n"
msgstr "Брисање записа није успело%s%s\n"

#: src/cli/namestore/gnunet-namestore.c:1140
#, c-format
msgid ""
"A SOA record exists already under `%s', cannot add a second SOA to the same "
"zone.\n"
msgstr ""

#: src/cli/namestore/gnunet-namestore.c:1263
#, fuzzy, c-format
msgid "There are no records under label `%s' that could be deleted.\n"
msgstr "Нема позива који би могао бити отказан управо сада.\n"

#: src/cli/namestore/gnunet-namestore.c:1306
#, c-format
msgid ""
"There are no records under label `%s' that match the request for deletion.\n"
msgstr ""

#: src/cli/namestore/gnunet-namestore.c:1331
#, c-format
msgid "%s\n"
msgstr ""

#: src/cli/namestore/gnunet-namestore.c:1360
#, c-format
msgid "No options given\n"
msgstr "Нису дате опције\n"

#: src/cli/namestore/gnunet-namestore.c:1374
#, c-format
msgid "Recordlines only work with option `%s'\n"
msgstr ""

#: src/cli/namestore/gnunet-namestore.c:1383
#: src/cli/namestore/gnunet-namestore.c:1435
#: src/cli/namestore/gnunet-namestore.c:1445
#: src/cli/namestore/gnunet-namestore.c:1455
#: src/cli/namestore/gnunet-namestore.c:1486
#: src/cli/namestore/gnunet-namestore.c:1507
#: src/cli/namestore/gnunet-namestore.c:1534
#: src/cli/namestore/gnunet-namestore.c:1544
#: src/cli/namestore/gnunet-namestore.c:1578
#: src/cli/namestore/gnunet-namestore.c:1603
#: src/cli/namestore/gnunet-namestore.c:1637
#: src/cli/namestore/gnunet-namestore.c:1671
#: src/cli/namestore/gnunet-namestore.c:1694
#, c-format
msgid "Missing option `%s' for operation `%s'\n"
msgstr "Недостаје опција „%s“ за радњу „%s“\n"

#: src/cli/namestore/gnunet-namestore.c:1385
msgid "name"
msgstr ""

#: src/cli/namestore/gnunet-namestore.c:1414
#, c-format
msgid "Invalid nick `%s'\n"
msgstr "Неисправан надимак „%s“\n"

#: src/cli/namestore/gnunet-namestore.c:1437
#: src/cli/namestore/gnunet-namestore.c:1447
#: src/cli/namestore/gnunet-namestore.c:1457
#: src/cli/namestore/gnunet-namestore.c:1488
#: src/cli/namestore/gnunet-namestore.c:1509
#: src/cli/namestore/gnunet-namestore.c:1696
msgid "add"
msgstr "додај"

#: src/cli/namestore/gnunet-namestore.c:1465
#, c-format
msgid "Unsupported type `%s'\n"
msgstr "Неподржана врста „%s“\n"

#: src/cli/namestore/gnunet-namestore.c:1477
#, c-format
msgid "For DNS record types `SRV', `TLSA', `SMIMEA' and `OPENPGPKEY'"
msgstr ""

#: src/cli/namestore/gnunet-namestore.c:1497
#, c-format
msgid "Value `%s' invalid for record type `%s'\n"
msgstr "Вредност „%s“ је неисправна за врсту записа „%s“\n"

#: src/cli/namestore/gnunet-namestore.c:1516
#: src/cli/namestore/gnunet-namestore.c:1703
#, c-format
msgid "Invalid time format `%s'\n"
msgstr "Неисправан формат времена „%s“\n"

#: src/cli/namestore/gnunet-namestore.c:1536
#: src/cli/namestore/gnunet-namestore.c:1546
msgid "del"
msgstr "обриши"

#: src/cli/namestore/gnunet-namestore.c:1580
msgid "purge-zone"
msgstr ""

#: src/cli/namestore/gnunet-namestore.c:1605
msgid "list"
msgstr ""

#: src/cli/namestore/gnunet-namestore.c:1639
msgid "reverse-pkey"
msgstr ""

#: src/cli/namestore/gnunet-namestore.c:1649
#, c-format
msgid "Invalid public key for reverse lookup `%s'\n"
msgstr "Неисправан јавни кључ за обратну претрагу „%s“\n"

#: src/cli/namestore/gnunet-namestore.c:1673
msgid "uri"
msgstr ""

#: src/cli/namestore/gnunet-namestore.c:1686
#, c-format
msgid "Invalid URI `%s'\n"
msgstr "Неисправан УРИ „%s“\n"

#: src/cli/namestore/gnunet-namestore.c:1951
#: src/contrib/service/abd/gnunet-abd.c:559
#: src/contrib/service/abd/gnunet-service-abd.c:1750
#, c-format
msgid "Failed to connect to namestore\n"
msgstr "Нисам успео да се повежем са смештајем назива\n"

#: src/cli/namestore/gnunet-namestore.c:1959
#, c-format
msgid "Cannot connect to identity service\n"
msgstr "Не могу да се повежем са услугом идентитета\n"

#: src/cli/namestore/gnunet-namestore.c:1977
msgid "add record"
msgstr "додаје запис"

#: src/cli/namestore/gnunet-namestore.c:1980
msgid "delete record"
msgstr "брише запис"

#: src/cli/namestore/gnunet-namestore.c:1984
msgid "display records"
msgstr "приказује записе"

#: src/cli/namestore/gnunet-namestore.c:1988
msgid "read commands from stdin"
msgstr ""

#: src/cli/namestore/gnunet-namestore.c:1995
msgid ""
"expiration time for record to use (for adding only), \"never\" is possible"
msgstr "време истека записа за коришћење (само за додавање), „never“ је могуће"

#: src/cli/namestore/gnunet-namestore.c:2001
msgid "set the desired nick name for the zone"
msgstr "поставља жељени назив надимка за зону"

#: src/cli/namestore/gnunet-namestore.c:2006
msgid "monitor changes in the namestore"
msgstr "прати измене у смештају назива"

#: src/cli/namestore/gnunet-namestore.c:2016
msgid "Output in recordline format"
msgstr ""

#: src/cli/namestore/gnunet-namestore.c:2022
#, fuzzy
msgid "determine our name for the given KEY"
msgstr "одређује наш назив за дати „PKEY“"

#: src/cli/namestore/gnunet-namestore.c:2028
msgid "type of the record to add/delete/display"
msgstr "врста записа за додавање/брисање/приказ"

#: src/cli/namestore/gnunet-namestore.c:2033
msgid "URI to import into our zone"
msgstr "УРИ за увоз у нашу зону"

#: src/cli/namestore/gnunet-namestore.c:2039
msgid "value of the record to add/delete"
msgstr "вредност записа за додавање/брисање"

#: src/cli/namestore/gnunet-namestore.c:2043
msgid "create or list public record"
msgstr "ствара или исписује јавни запис"

#: src/cli/namestore/gnunet-namestore.c:2047
#, fuzzy
msgid "omit private records"
msgstr "приказује записе"

#: src/cli/namestore/gnunet-namestore.c:2052
msgid "do not filter maintenance records"
msgstr ""

#: src/cli/namestore/gnunet-namestore.c:2057
msgid "purge namestore of all orphans"
msgstr ""

#: src/cli/namestore/gnunet-namestore.c:2062
msgid ""
"show private key for orphaned records for recovery using `gnunet-identity -C "
"-P <key>'. Use in combination with --display"
msgstr ""

#: src/cli/namestore/gnunet-namestore.c:2067
msgid "delete all records in specified zone"
msgstr ""

#: src/cli/namestore/gnunet-namestore.c:2073
#, fuzzy
msgid ""
"create shadow record (only valid if all other records of the same type have "
"expired)"
msgstr ""
"прави сеновити запис (важи само ако су сви остали записи исте врсте истекли"

#: src/cli/namestore/gnunet-namestore.c:2079
msgid "create maintenance record (e.g TOMBSTONEs)"
msgstr ""

#: src/cli/namestore/gnunet-zoneimport.c:1845
msgid "size to use for the main hash map"
msgstr ""

#: src/cli/namestore/gnunet-zoneimport.c:1851
msgid "minimum expiration time we assume for imported records"
msgstr ""

#: src/cli/nat-auto/gnunet-nat-auto.c:189
#, fuzzy
msgid "Suggested configuration changes:\n"
msgstr "Недостају поставке подешавања кључа.\n"

#: src/cli/nat-auto/gnunet-nat-auto.c:208
#, fuzzy, c-format
msgid "Failed to write configuration to `%s'\n"
msgstr "Нисам успео да уклоним датотеку подешавања „%s“\n"

#: src/cli/nat-auto/gnunet-nat-auto.c:215
#, fuzzy, c-format
msgid "Wrote updated configuration to `%s'\n"
msgstr "Не могу да приступим датотеци подешавања „%s“\n"

#: src/cli/nat-auto/gnunet-nat-auto.c:327
#, fuzzy
msgid "run autoconfiguration"
msgstr "# пријатељи у подешавањима"

#: src/cli/nat-auto/gnunet-nat-auto.c:335
msgid "section name providing the configuration for the adapter"
msgstr ""

#: src/cli/nat-auto/gnunet-nat-auto.c:338 src/cli/nat/gnunet-nat.c:446
msgid "use TCP"
msgstr ""

#: src/cli/nat-auto/gnunet-nat-auto.c:340 src/cli/nat/gnunet-nat.c:448
msgid "use UDP"
msgstr ""

#: src/cli/nat-auto/gnunet-nat-auto.c:345
msgid "write configuration file (for autoconfiguration)"
msgstr ""

#: src/cli/nat-auto/gnunet-nat-auto.c:355
#, fuzzy
msgid "GNUnet NAT traversal autoconfiguration"
msgstr "Демон помоћника теста ГНУнет НАТ попречника"

#: src/cli/nat/gnunet-nat.c:422
msgid "which IP and port are we locally using to bind/listen to"
msgstr ""

#: src/cli/nat/gnunet-nat.c:430
msgid "which remote IP and port should be asked for connection reversal"
msgstr ""

#: src/cli/nat/gnunet-nat.c:438
msgid ""
"name of configuration section to find additional options, such as manual "
"host punching data"
msgstr ""

#: src/cli/nat/gnunet-nat.c:443
msgid "enable STUN processing"
msgstr ""

#: src/cli/nat/gnunet-nat.c:453
msgid "watch for connection reversal requests"
msgstr ""

#: src/cli/nat/gnunet-nat.c:464
#, fuzzy
msgid "GNUnet NAT traversal autoconfigure daemon"
msgstr "Демон помоћника теста ГНУнет НАТ попречника"

#: src/cli/nse/gnunet-nse.c:126
msgid "Monitor and output current estimates"
msgstr ""

#: src/cli/nse/gnunet-nse.c:137
msgid "Show network size estimates from NSE service."
msgstr "Показује процене величине мреже из НСЕ услуге."

#: src/cli/peerstore/gnunet-peerstore.c:92
msgid "peerstore"
msgstr ""

#: src/cli/reclaim/gnunet-did.c:601
msgid "Create a DID Document and display its DID"
msgstr ""

#: src/cli/reclaim/gnunet-did.c:606
msgid "Get the DID Document associated with the given DID"
msgstr ""

#: src/cli/reclaim/gnunet-did.c:611
msgid "Remove the DID"
msgstr ""

#: src/cli/reclaim/gnunet-did.c:615
msgid "Replace the DID Document."
msgstr ""

#: src/cli/reclaim/gnunet-did.c:619
msgid "Show the DID for a given ego"
msgstr ""

#: src/cli/reclaim/gnunet-did.c:623
msgid "Show egos with DIDs"
msgstr ""

#: src/cli/reclaim/gnunet-did.c:629
msgid "The Decentralized Identity (DID)"
msgstr ""

#: src/cli/reclaim/gnunet-did.c:635
msgid "The DID Document to store in GNUNET"
msgstr ""

#: src/cli/reclaim/gnunet-did.c:640
msgid "The name of the EGO"
msgstr ""

#: src/cli/reclaim/gnunet-did.c:646
msgid "The time until the DID Document is going to expire (e.g. 5d)"
msgstr ""

<<<<<<< Updated upstream
#: src/cli/reclaim/gnunet-reclaim.c:813
=======
#: src/cli/reclaim/gnunet-reclaim.c:836
>>>>>>> Stashed changes
#, fuzzy, c-format
msgid "Ego is required\n"
msgstr "Потребна је исправна врста\n"

<<<<<<< Updated upstream
#: src/cli/reclaim/gnunet-reclaim.c:820
=======
#: src/cli/reclaim/gnunet-reclaim.c:843
>>>>>>> Stashed changes
#, c-format
msgid "Attribute value missing!\n"
msgstr ""

<<<<<<< Updated upstream
#: src/cli/reclaim/gnunet-reclaim.c:827
=======
#: src/cli/reclaim/gnunet-reclaim.c:850
>>>>>>> Stashed changes
#, fuzzy, c-format
msgid "Requesting party key is required!\n"
msgstr "аргумент „--section“ је потребан\n"

<<<<<<< Updated upstream
#: src/cli/reclaim/gnunet-reclaim.c:846
msgid "Add or update an attribute NAME"
msgstr ""

#: src/cli/reclaim/gnunet-reclaim.c:851
msgid "Delete the attribute with ID"
msgstr ""

#: src/cli/reclaim/gnunet-reclaim.c:856
msgid "The attribute VALUE"
msgstr ""

#: src/cli/reclaim/gnunet-reclaim.c:861
msgid "The EGO to use"
msgstr ""

#: src/cli/reclaim/gnunet-reclaim.c:867
msgid "Specify the relying party for issue"
msgstr ""

#: src/cli/reclaim/gnunet-reclaim.c:873
msgid "Specify the relying party URI for a ticket to consume"
msgstr ""

#: src/cli/reclaim/gnunet-reclaim.c:877
msgid "List attributes for EGO"
msgstr ""

#: src/cli/reclaim/gnunet-reclaim.c:881
msgid "List credentials for EGO"
msgstr ""

#: src/cli/reclaim/gnunet-reclaim.c:887
msgid "Credential to use for attribute"
msgstr ""

#: src/cli/reclaim/gnunet-reclaim.c:892
msgid "Credential name"
msgstr ""

#: src/cli/reclaim/gnunet-reclaim.c:898
msgid "Issue a ticket for a set of attributes separated by comma"
msgstr ""

#: src/cli/reclaim/gnunet-reclaim.c:903
msgid "Consume a ticket"
msgstr ""

#: src/cli/reclaim/gnunet-reclaim.c:908
msgid "Revoke a ticket"
msgstr ""

#: src/cli/reclaim/gnunet-reclaim.c:913
msgid "Type of attribute"
msgstr ""

#: src/cli/reclaim/gnunet-reclaim.c:918
msgid "Type of credential"
msgstr ""

#: src/cli/reclaim/gnunet-reclaim.c:922
msgid "List tickets of ego"
msgstr ""

#: src/cli/reclaim/gnunet-reclaim.c:928
msgid "Expiration interval of the attribute"
msgstr ""

#: src/cli/reclaim/gnunet-reclaim.c:936
=======
#: src/cli/reclaim/gnunet-reclaim.c:868
msgid "Add or update an attribute NAME"
msgstr ""

#: src/cli/reclaim/gnunet-reclaim.c:873
msgid "Delete the attribute with ID"
msgstr ""

#: src/cli/reclaim/gnunet-reclaim.c:878
msgid "The attribute VALUE"
msgstr ""

#: src/cli/reclaim/gnunet-reclaim.c:883
msgid "The EGO to use"
msgstr ""

#: src/cli/reclaim/gnunet-reclaim.c:889
msgid "Specify the relying party for issue"
msgstr ""

#: src/cli/reclaim/gnunet-reclaim.c:893
msgid "List attributes for EGO"
msgstr ""

#: src/cli/reclaim/gnunet-reclaim.c:897
msgid "List credentials for EGO"
msgstr ""

#: src/cli/reclaim/gnunet-reclaim.c:903
msgid "Credential to use for attribute"
msgstr ""

#: src/cli/reclaim/gnunet-reclaim.c:908
msgid "Credential name"
msgstr ""

#: src/cli/reclaim/gnunet-reclaim.c:914
msgid "Issue a ticket for a set of attributes separated by comma"
msgstr ""

#: src/cli/reclaim/gnunet-reclaim.c:919
msgid "Consume a ticket"
msgstr ""

#: src/cli/reclaim/gnunet-reclaim.c:924
msgid "Revoke a ticket"
msgstr ""

#: src/cli/reclaim/gnunet-reclaim.c:929
msgid "Type of attribute"
msgstr ""

#: src/cli/reclaim/gnunet-reclaim.c:934
msgid "Type of credential"
msgstr ""

#: src/cli/reclaim/gnunet-reclaim.c:938
msgid "List tickets of ego"
msgstr ""

#: src/cli/reclaim/gnunet-reclaim.c:944
msgid "Expiration interval of the attribute"
msgstr ""

#: src/cli/reclaim/gnunet-reclaim.c:952
>>>>>>> Stashed changes
msgid "re:claimID command line tool"
msgstr ""

#: src/cli/revocation/gnunet-revocation.c:114
#, fuzzy
msgid "Shutting down...\n"
msgstr "Покрећем %s...\n"

#: src/cli/revocation/gnunet-revocation.c:146
#, c-format
msgid "Key `%s' is valid\n"
msgstr "Кључ „%s“ је исправан\n"

#: src/cli/revocation/gnunet-revocation.c:150
#, c-format
msgid "Key `%s' has been revoked\n"
msgstr "Тастер „%s“ је опозван\n"

#: src/cli/revocation/gnunet-revocation.c:154
msgid "Internal error\n"
msgstr "Унутрашња грешка\n"

#: src/cli/revocation/gnunet-revocation.c:180
#, c-format
msgid "Key for ego `%s' is still valid, revocation failed (!)\n"
msgstr "Кључ за его „%s“ још увек важи, опозивање није успело (!)\n"

#: src/cli/revocation/gnunet-revocation.c:183
msgid "Revocation failed (!)\n"
msgstr "Опозивање није успело (!)\n"

#: src/cli/revocation/gnunet-revocation.c:189
#, c-format
msgid "Key for ego `%s' has been successfully revoked\n"
msgstr "Кључ за его „%s“ је успешно опозван\n"

#: src/cli/revocation/gnunet-revocation.c:192
msgid "Revocation successful.\n"
msgstr "Опозивање је успело.\n"

#: src/cli/revocation/gnunet-revocation.c:198
msgid "Internal error, key revocation might have failed\n"
msgstr "Унутрашња грешка, опозив кључа можда није успео\n"

#: src/cli/revocation/gnunet-revocation.c:252
msgid "Cancelling calculation.\n"
msgstr ""

#: src/cli/revocation/gnunet-revocation.c:302
#, c-format
msgid "Revocation certificate for `%s' stored in `%s'\n"
msgstr "Уверење опозива за „%s“ је смештено у „%s“\n"

#: src/cli/revocation/gnunet-revocation.c:334
#, c-format
msgid "Ego `%s' not found.\n"
msgstr "Нисам нашао его „%s“.\n"

#: src/cli/revocation/gnunet-revocation.c:350
#, fuzzy, c-format
msgid "Error: Key is invalid\n"
msgstr "Кључ „%s“ је исправан\n"

#: src/cli/revocation/gnunet-revocation.c:357
#, c-format
msgid "Error: revocation certificate in `%s' is not for `%s'\n"
msgstr "Грешка: уверење опозива у „%s“ није за „%s“\n"

#: src/cli/revocation/gnunet-revocation.c:367
msgid "Revocation certificate ready\n"
msgstr "Уверење опозива је спремно\n"

#: src/cli/revocation/gnunet-revocation.c:379
msgid "Continuing calculation where left off...\n"
msgstr ""

#: src/cli/revocation/gnunet-revocation.c:386
msgid "Revocation certificate not ready, calculating proof of work\n"
msgstr "Уверење опозива није спремно, израчунавам доказ о раду\n"

#: src/cli/revocation/gnunet-revocation.c:424
#, c-format
msgid "Public key `%s' malformed\n"
msgstr "Јавни кључ „%s“ је лош\n"

#: src/cli/revocation/gnunet-revocation.c:434
msgid ""
"Testing and revoking at the same time is not allowed, only executing test.\n"
msgstr ""
"Тестирање и опозивање у исто време није дозвољено, само тестирање "
"извршавам.\n"

#: src/cli/revocation/gnunet-revocation.c:464
msgid "No filename to store revocation certificate given.\n"
msgstr "Није дат назив датотеке за смештање уверења опозива.\n"

#: src/cli/revocation/gnunet-revocation.c:481
#, c-format
msgid "Failed to read revocation certificate from `%s'\n"
msgstr "Нисам успео да прочитам уверење опозива из „%s“\n"

#: src/cli/revocation/gnunet-revocation.c:489
#, fuzzy, c-format
msgid "Revocation certificate corrupted in `%s'\n"
msgstr "Уверење опозива за „%s“ је смештено у „%s“\n"

#: src/cli/revocation/gnunet-revocation.c:511
msgid "No action specified. Nothing to do.\n"
msgstr "Није наведена ниједна радња. Немам шта да радим.\n"

#: src/cli/revocation/gnunet-revocation.c:530
msgid "use NAME for the name of the revocation file"
msgstr "користи НАЗИВ за назив датотеке опозивања"

#: src/cli/revocation/gnunet-revocation.c:538
msgid ""
"revoke the private key associated for the the private key associated with "
"the ego NAME "
msgstr "опозива лични кључ придружен личном кључу са его НАЗИВОМ "

#: src/cli/revocation/gnunet-revocation.c:545
msgid "actually perform revocation, otherwise we just do the precomputation"
msgstr "заправо обавља опозив, у супротном само радимо предизрачунавање"

#: src/cli/revocation/gnunet-revocation.c:552
msgid "test if the public key KEY has been revoked"
msgstr "тестира да ли је јавни кључ КЉУЧ опозван"

#: src/cli/revocation/gnunet-revocation.c:558
msgid "number of epochs to calculate for"
msgstr ""

#: src/cli/revocation/gnunet-revocation.c:570
#: src/contrib/cli/template/gnunet-template.c:75
#: src/contrib/service/auction/gnunet-auction-info.c:77
#: src/contrib/service/auction/gnunet-auction-join.c:77
#: src/contrib/service/conversation/gnunet-conversation-test.c:256
msgid "help text"
msgstr "текст помоћи"

#: src/cli/statistics/gnunet-statistics.c:413
#: src/cli/statistics/gnunet-statistics.c:455
msgid "Failed to obtain statistics.\n"
msgstr "Нисам успео да добијем статистику.\n"

#: src/cli/statistics/gnunet-statistics.c:416
#: src/cli/statistics/gnunet-statistics.c:458
#, c-format
msgid "Failed to obtain statistics from host `%s:%llu'\n"
msgstr "Нисам успео да добијем статистику од домаћина „%s:%llu“\n"

#: src/cli/statistics/gnunet-statistics.c:532
msgid "Missing argument: subsystem \n"
msgstr "Недостаје аргумент: подсистем \n"

#: src/cli/statistics/gnunet-statistics.c:538
msgid "Missing argument: name\n"
msgstr "Недостаје аргумент: назив\n"

#: src/cli/statistics/gnunet-statistics.c:577
#, c-format
msgid "No subsystem or name given\n"
msgstr "Није дат подсистем или назив\n"

#: src/cli/statistics/gnunet-statistics.c:589
#, c-format
msgid "Failed to initialize watch routine\n"
msgstr "Нисам успео да покренем рутину гледања\n"

#: src/cli/statistics/gnunet-statistics.c:725
#, c-format
msgid "Invalid argument `%s'\n"
msgstr "Неисправан аргумент „%s“\n"

#: src/cli/statistics/gnunet-statistics.c:742
#, c-format
msgid "A port is required to connect to host `%s'\n"
msgstr "Потребан је прикључник за повезивање са домаћином „%s“\n"

#: src/cli/statistics/gnunet-statistics.c:751
#, c-format
msgid "A port has to be between 1 and 65535 to connect to host `%s'\n"
msgstr ""
"Прикључник треба бити између 1 и 65535 за повезивање са домаћином „%s“\n"

#: src/cli/statistics/gnunet-statistics.c:783
#, c-format
msgid "Not able to watch testbed nodes (yet - feel free to implement)\n"
msgstr ""

#: src/cli/statistics/gnunet-statistics.c:816
msgid "limit output to statistics for the given NAME"
msgstr "ограничава излаз на статистику за дати НАЗИВ"

#: src/cli/statistics/gnunet-statistics.c:821
msgid "make the value being set persistent"
msgstr "чини да вредност бива постављена трајном"

#: src/cli/statistics/gnunet-statistics.c:827
msgid "limit output to the given SUBSYSTEM"
msgstr "ограничава излаз на дати ПОДСИСТЕМ"

#: src/cli/statistics/gnunet-statistics.c:832
msgid "use as csv separator"
msgstr ""

#: src/cli/statistics/gnunet-statistics.c:838
msgid "path to the folder containing the testbed data"
msgstr ""

#: src/cli/statistics/gnunet-statistics.c:843
msgid "just print the statistics value"
msgstr "само исписује вредност статистике"

#: src/cli/statistics/gnunet-statistics.c:847
msgid "watch value continuously"
msgstr "гледа вредност непрекидно"

#: src/cli/statistics/gnunet-statistics.c:852
msgid "connect to remote host"
msgstr "повезује се са удаљеним домаћином"

#: src/cli/statistics/gnunet-statistics.c:857
msgid "port for remote host"
msgstr "прикључник за удаљеног домаћина"

#: src/cli/statistics/gnunet-statistics.c:874
msgid "Print statistics about GNUnet operations."
msgstr "Исписује статистику о ГНУнет радњама."

#: src/cli/util/gnunet-base32.c:47
msgid "run decoder modus, otherwise runs as encoder"
msgstr ""

#: src/cli/util/gnunet-config.c:101
msgid "test if the current installation supports the specified BACKEND"
msgstr ""

#: src/cli/util/gnunet-config.c:107
msgid ""
"Provide an appropriate value for CFLAGS to applications building on top of "
"GNUnet"
msgstr ""

#: src/cli/util/gnunet-config.c:112
msgid "Is this an experimental build of GNUnet"
msgstr ""

#: src/cli/util/gnunet-config.c:118
msgid ""
"Provide an appropriate value for LIBS to applications building on top of "
"GNUnet"
msgstr ""

#: src/cli/util/gnunet-config.c:123
#, fuzzy
msgid "Do not parse default configuration files"
msgstr "Управља ГНУнет датотекама подешавања"

#: src/cli/util/gnunet-config.c:129
msgid "Provide the path under which GNUnet was installed"
msgstr ""

#: src/cli/util/gnunet-config.c:136
msgid ""
"Parse main configuration from this command-line argument and not from disk"
msgstr ""

#: src/cli/util/gnunet-config.c:225
#, fuzzy
msgid "Failed to load default configuration, exiting ...\n"
msgstr "Лоша датотека подешавања „%s“, излазим ...\n"

#: src/cli/util/gnunet-config.c:237
#, fuzzy
msgid "Failed to parse configuration, exiting ...\n"
msgstr "Нисам успео да уклоним датотеку подешавања „%s“\n"

#: src/cli/util/gnunet-config.c:249 src/lib/util/program.c:287
#, fuzzy, c-format
msgid "Unreadable configuration file `%s', exiting ...\n"
msgstr "Лоша датотека подешавања „%s“, излазим ...\n"

#: src/cli/util/gnunet-config.c:263 src/lib/util/program.c:299
#, fuzzy, c-format
msgid "Malformed configuration file `%s', exiting ...\n"
msgstr "Лоша датотека подешавања „%s“, излазим ...\n"

#: src/cli/util/gnunet-crypto-tvg.c:1588
msgid "verify a test vector from stdin"
msgstr ""

#: src/cli/util/gnunet-ecc.c:95
#, c-format
msgid "Failed to open `%s': %s\n"
msgstr "Нисам успео да отворим „%s“: %s\n"

#: src/cli/util/gnunet-ecc.c:129
#, fuzzy, c-format
msgid "Generating %u keys like %s, please wait"
msgstr "Стварам %u кључа, сачекајте"

#: src/cli/util/gnunet-ecc.c:137
#, c-format
msgid "Generating %u keys, please wait"
msgstr "Стварам %u кључа, сачекајте"

#: src/cli/util/gnunet-ecc.c:178
#, c-format
msgid ""
"\n"
"Failed to write to `%s': %s\n"
msgstr ""
"\n"
"Нисам успео да пишем у „%s“: %s\n"

#: src/cli/util/gnunet-ecc.c:185
#, c-format
msgid ""
"\n"
"Finished!\n"
msgstr ""
"\n"
"Завршено!\n"

#: src/cli/util/gnunet-ecc.c:187
#, c-format
msgid ""
"\n"
"Error, %u keys not generated\n"
msgstr ""
"\n"
"Грешка, %u кључа нису створена\n"

#: src/cli/util/gnunet-ecc.c:304
#, c-format
msgid "Hostkeys file `%s' not found\n"
msgstr "Нисам нашао датотеку кључа домаћина „%s“\n"

#: src/cli/util/gnunet-ecc.c:318
#, c-format
msgid "Hostkeys file `%s' is empty\n"
msgstr "Датотека кључа домаћина „%s“ је празна\n"

#: src/cli/util/gnunet-ecc.c:324
#, c-format
msgid "Incorrect hostkey file format: %s\n"
msgstr "Нетачан формат датотеке кључа домаћина: %s\n"

#: src/cli/util/gnunet-ecc.c:340
#, c-format
msgid "Could not read hostkey file: %s\n"
msgstr "Не могу да прочитам датотеку кључа домаћина: %s\n"

#: src/cli/util/gnunet-ecc.c:394
msgid "No hostkey file specified on command line\n"
msgstr "Није наведена датотека кључа домаћина на линији наредби\n"

#: src/cli/util/gnunet-ecc.c:458
msgid "list keys included in a file (for testing)"
msgstr "исписује кључеве укључене у датотеци (за тестирање)"

#: src/cli/util/gnunet-ecc.c:464
msgid "number of keys to list included in a file (for testing)"
msgstr "број кључева за испис укључених у датотеци (за тестирање)"

#: src/cli/util/gnunet-ecc.c:470
msgid "create COUNT public-private key pairs (for testing)"
msgstr "ствара БРОЈ пара јавног-личног кључа (за тестирање)"

#: src/cli/util/gnunet-ecc.c:475
msgid "print the public key in ASCII format"
msgstr "исписује јавни кључ у АСКРИ формату"

#: src/cli/util/gnunet-ecc.c:480
#, fuzzy
msgid "print the private key in ASCII format"
msgstr "исписује јавни кључ у АСКРИ формату"

#: src/cli/util/gnunet-ecc.c:485
#, fuzzy
msgid "print the public key in HEX format"
msgstr "исписује јавни кључ у АСКРИ формату"

#: src/cli/util/gnunet-ecc.c:491
msgid "print examples of ECC operations (used for compatibility testing)"
msgstr "исписује примере ЕЦЦ операција (користи се за тестирање сагласности)"

#: src/cli/util/gnunet-ecc.c:505
msgid "Manipulate GNUnet private ECC key files"
msgstr "Управља ГНУнет датотекама личног ЕЦЦ кључа"

#: src/cli/util/gnunet-qr.c:130 src/cli/util/gnunet-qr.c:556
#, fuzzy, c-format
msgid "Failed to add URI %s\n"
msgstr "Нисам успео да обрадим УРИ: %s\n"

#: src/cli/util/gnunet-qr.c:134
#, fuzzy, c-format
msgid "Added URI %s\n"
msgstr "Неисправан УРИ „%s“\n"

#: src/cli/util/gnunet-qr.c:161
#, fuzzy, c-format
msgid "Invalid URI: does not start with `gnunet://'\n"
msgstr "Неисправна путања: не почиње са „%s“\n"

#: src/cli/util/gnunet-qr.c:171
#, fuzzy, c-format
msgid "Invalid URI: fails to specify a subsystem\n"
msgstr "Неисправна путања: није успело навођење подсистема\n"

#: src/cli/util/gnunet-qr.c:182
#, fuzzy, c-format
msgid "No known handler for subsystem `%s'\n"
msgstr "Није познат руковалац за подсистем „%s“\n"

#: src/cli/util/gnunet-qr.c:218
#, fuzzy, c-format
msgid "Unable to start child process `%s'\n"
msgstr "Не могу да обрадим ИПв4 адресу „%s“\n"

#: src/cli/util/gnunet-qr.c:247
#, fuzzy, c-format
msgid "Failed to open device: `%s': %d\n"
msgstr "Нисам успео да отворим „%s“: %s\n"

#: src/cli/util/gnunet-qr.c:261
#, fuzzy
msgid "Capturing...\n"
msgstr "Покрећем %s...\n"

#: src/cli/util/gnunet-qr.c:270 src/cli/util/gnunet-qr.c:485
msgid "No captured images\n"
msgstr ""

#: src/cli/util/gnunet-qr.c:274 src/cli/util/gnunet-qr.c:489
#, c-format
msgid "Got %d images\n"
msgstr ""

#: src/cli/util/gnunet-qr.c:321 src/cli/util/gnunet-qr.c:502
#, c-format
msgid "Found %s: \"%s\"\n"
msgstr ""

#: src/cli/util/gnunet-qr.c:365 src/cli/util/gnunet-qr.c:367
#, fuzzy, c-format
msgid "%s is not a PNG file\n"
msgstr "„%s“ није ГНУнет директоријум\n"

#: src/cli/util/gnunet-qr.c:546
#, fuzzy
msgid "No data found\n"
msgstr "нисам нашао „upnpc“\n"

#: src/cli/util/gnunet-qr.c:562
msgid "Dispatching the URI\n"
msgstr ""

#: src/cli/util/gnunet-qr.c:573
msgid "use the video device DEVICE (defaults to /dev/video0)"
msgstr ""

#: src/cli/util/gnunet-qr.c:580
msgid "read from the PNG-encoded file FILE"
msgstr ""

#: src/cli/util/gnunet-qr.c:591
msgid "Scan a QR code and import the URI read"
msgstr ""

#: src/cli/util/gnunet-resolver.c:169
msgid "perform a reverse lookup"
msgstr "обавља повратну претрагу"

#: src/cli/util/gnunet-resolver.c:183
#, fuzzy
msgid "Use built-in GNUnet stub resolver"
msgstr "Користи уграђеног заменског решавача ГНУнет-а"

#: src/cli/util/gnunet-scrypt.c:215
#, c-format
msgid "Loading hostkey from `%s' failed.\n"
msgstr "Учитавање кључа домаћина из „%s“ није успело.\n"

#: src/cli/util/gnunet-scrypt.c:243 src/service/nse/gnunet-service-nse.c:1441
#: src/service/revocation/gnunet-service-revocation.c:924
msgid "Value is too large.\n"
msgstr "Вредност је превелика.\n"

#: src/cli/util/gnunet-scrypt.c:281
msgid "number of bits to require for the proof of work"
msgstr "број битова за тражење доказивања о раду"

#: src/cli/util/gnunet-scrypt.c:287
msgid "file with private key, otherwise default is used"
msgstr "датотека са личним кључем, у супротном користи се основна"

#: src/cli/util/gnunet-scrypt.c:293
msgid "file with proof of work, otherwise default is used"
msgstr "датотека са доказом о раду, у супротном користи се основна"

#: src/cli/util/gnunet-scrypt.c:299
msgid "time to wait between calculations"
msgstr "време за чекање између прорачуна"

#: src/cli/util/gnunet-scrypt.c:313
msgid "Manipulate GNUnet proof of work files"
msgstr "Управља ГНУнет датотекама доказа о раду"

#: src/cli/util/gnunet-uri.c:89
#, c-format
msgid "No URI specified on command line\n"
msgstr "Није наведена путања на линији наредби\n"

#: src/cli/util/gnunet-uri.c:95
#, c-format
msgid "Invalid URI: does not start with `%s'\n"
msgstr "Неисправна путања: не почиње са „%s“\n"

#: src/cli/util/gnunet-uri.c:102
#, c-format
msgid "Invalid URI: fails to specify subsystem\n"
msgstr "Неисправна путања: није успело навођење подсистема\n"

#: src/cli/util/gnunet-uri.c:109
#, c-format
msgid "No handler known for subsystem `%s'\n"
msgstr "Није познат руковалац за подсистем „%s“\n"

#: src/cli/util/gnunet-uri.c:179
msgid "Perform default-actions for GNUnet URIs"
msgstr "Обавља основне радње за путање ГНУнет-а"

#: src/cli/vpn/gnunet-vpn.c:142
msgid "Error creating tunnel\n"
msgstr "Грешка стварања тунела\n"

#: src/cli/vpn/gnunet-vpn.c:188 src/cli/vpn/gnunet-vpn.c:225
#, c-format
msgid "Option `%s' makes no sense with option `%s'.\n"
msgstr "Опција „%s“ нема смисла са опцијом „%s“.\n"

#: src/cli/vpn/gnunet-vpn.c:202
#, c-format
msgid "Option `%s' or `%s' is required.\n"
msgstr "Опција „%s“ или „%s“ је потребна.\n"

#: src/cli/vpn/gnunet-vpn.c:216
#, c-format
msgid "Option `%s' or `%s' is required when using option `%s'.\n"
msgstr "Опција „%s“ или „%s“ се захтева приликом коришћења опције „%s“.\n"

#: src/cli/vpn/gnunet-vpn.c:239
#, c-format
msgid "`%s' is not a valid peer identifier.\n"
msgstr "„%s“ није исправан одредник парњака.\n"

#: src/cli/vpn/gnunet-vpn.c:258
#, c-format
msgid "`%s' is not a valid IP address.\n"
msgstr "„%s“ није исправна ИП адреса.\n"

#: src/cli/vpn/gnunet-vpn.c:295
msgid "request that result should be an IPv4 address"
msgstr "захтева да резултат треба да буде ИПв4 адреса"

#: src/cli/vpn/gnunet-vpn.c:301
msgid "request that result should be an IPv6 address"
msgstr "захтева да резултат треба да буде ИПв6 адреса"

#: src/cli/vpn/gnunet-vpn.c:308
msgid "how long should the mapping be valid for new tunnels?"
msgstr "колико дуго мапирање треба бити важеће за нове тунеле?"

#: src/cli/vpn/gnunet-vpn.c:315
msgid "destination IP for the tunnel"
msgstr "ИП одредишта за тунел"

#: src/cli/vpn/gnunet-vpn.c:322
msgid "peer offering the service we would like to access"
msgstr "парњак који нуди услугу којој желимо да приступимо"

#: src/cli/vpn/gnunet-vpn.c:329
msgid "name of the service we would like to access"
msgstr "назив услуге којој желимо да приступимо"

#: src/cli/vpn/gnunet-vpn.c:334
msgid "service is offered via TCP"
msgstr "услуга се нуди путем ТЦП-а"

#: src/cli/vpn/gnunet-vpn.c:339
msgid "service is offered via UDP"
msgstr "услуга се нуди путем УДП-ом"

#: src/cli/vpn/gnunet-vpn.c:353
msgid "Setup tunnels via VPN."
msgstr "Поставља тунеле путем ВПН-а."

#: src/contrib/service/abd/gnunet-abd.c:408
#: src/contrib/service/abd/gnunet-abd.c:910
#, fuzzy, c-format
msgid "Issuer public key `%s' is not well-formed\n"
msgstr "Јавни кључ „%s“ није добро оформљен\n"

#: src/contrib/service/abd/gnunet-abd.c:567
#, fuzzy
msgid "Ego does not exist!\n"
msgstr "Број кључа %u не постоји\n"

#: src/contrib/service/abd/gnunet-abd.c:851
#: src/contrib/service/abd/gnunet-abd.c:901
#, fuzzy, c-format
msgid "Issuer public key not well-formed\n"
msgstr "Јавни кључ „%s“ није добро оформљен\n"

#: src/contrib/service/abd/gnunet-abd.c:860
#: src/contrib/service/abd/gnunet-abd.c:919
#, fuzzy, c-format
msgid "Failed to connect to ABD\n"
msgstr "Нисам успео да се повежем са ГНС-ом\n"

#: src/contrib/service/abd/gnunet-abd.c:866
#, c-format
msgid "You must provide issuer the attribute\n"
msgstr ""

#: src/contrib/service/abd/gnunet-abd.c:873
#, fuzzy, c-format
msgid "ego required\n"
msgstr "Потребна је исправна врста\n"

#: src/contrib/service/abd/gnunet-abd.c:883
#, c-format
msgid "Subject public key needed\n"
msgstr ""

#: src/contrib/service/abd/gnunet-abd.c:891
#, fuzzy, c-format
msgid "Subject public key `%s' is not well-formed\n"
msgstr "Јавни кључ „%s“ није добро оформљен\n"

#: src/contrib/service/abd/gnunet-abd.c:925
#, c-format
msgid "You must provide issuer and subject attributes\n"
msgstr ""

#: src/contrib/service/abd/gnunet-abd.c:984
#, fuzzy, c-format
msgid "Please specify name to lookup, subject key and issuer key!\n"
msgstr "Наведите назив за тражење!\n"

#: src/contrib/service/abd/gnunet-abd.c:1005
msgid "verify credential against attribute"
msgstr ""

#: src/contrib/service/abd/gnunet-abd.c:1012
msgid ""
"The public key of the subject to lookup thecredential for, or for issuer "
"side storage: subject and its attributes"
msgstr ""

#: src/contrib/service/abd/gnunet-abd.c:1019
msgid "The private, signed delegate presented by the subject"
msgstr ""

#: src/contrib/service/abd/gnunet-abd.c:1026
#, fuzzy
msgid "The public key of the authority to verify the credential against"
msgstr "Наводи јавни кључ зоне у којој ће се тражити запис"

#: src/contrib/service/abd/gnunet-abd.c:1031
msgid "The ego/zone name to use"
msgstr ""

#: src/contrib/service/abd/gnunet-abd.c:1037
msgid "The issuer attribute to verify against or to issue"
msgstr ""

#: src/contrib/service/abd/gnunet-abd.c:1043
msgid ""
"The time to live for the credential.e.g. 5m, 6h, \"1990-12-30 12:00:00\""
msgstr ""

#: src/contrib/service/abd/gnunet-abd.c:1048
msgid "collect credentials"
msgstr ""

#: src/contrib/service/abd/gnunet-abd.c:1053
msgid "Create and issue a credential issuer side."
msgstr ""

#: src/contrib/service/abd/gnunet-abd.c:1058
msgid "Issue a credential subject side."
msgstr ""

#: src/contrib/service/abd/gnunet-abd.c:1063
msgid "Create, sign and return a credential subject side."
msgstr ""

#: src/contrib/service/abd/gnunet-abd.c:1070
msgid "Import signed credentials that should be issued to a zone/ego"
msgstr ""

#: src/contrib/service/abd/gnunet-abd.c:1074
msgid "Create private record entry."
msgstr ""

#: src/contrib/service/abd/gnunet-abd.c:1080
#: src/contrib/service/abd/gnunet-abd.c:1086
msgid "Indicates that the collect/verify process is done via forward search."
msgstr ""

#: src/contrib/service/abd/gnunet-abd.c:1099
#, fuzzy
msgid "GNUnet abd resolver tool"
msgstr "Алат ГНУнет ГНС решавача"

#: src/contrib/service/abd/plugin_gnsrecord_abd.c:182
#, fuzzy, c-format
msgid "Unable to parse ATTR record string `%s'\n"
msgstr "Не могу да обрадим ниску ТЛСА записа „%s“\n"

#: src/contrib/service/auction/gnunet-auction-create.c:163
msgid "description of the item to be sold"
msgstr ""

#: src/contrib/service/auction/gnunet-auction-create.c:169
msgid "mapping of possible prices"
msgstr ""

#: src/contrib/service/auction/gnunet-auction-create.c:175
msgid "max duration per round"
msgstr ""

#: src/contrib/service/auction/gnunet-auction-create.c:182
#, fuzzy
msgid "duration until auction starts"
msgstr "застој док не започне концензус"

#: src/contrib/service/auction/gnunet-auction-create.c:187
msgid ""
"number of items to sell\n"
"0 for first price auction\n"
">0 for vickrey/M+1st price auction"
msgstr ""

#: src/contrib/service/auction/gnunet-auction-create.c:194
msgid "public auction outcome"
msgstr ""

#: src/contrib/service/auction/gnunet-auction-create.c:200
msgid "keep running in foreground until auction completes"
msgstr ""

#: src/contrib/service/auction/gnunet-auction-create.c:212
msgid "create a new auction and start listening for bidders"
msgstr ""

#: src/contrib/service/conversation/conversation_api.c:549
#: src/contrib/service/conversation/conversation_api_call.c:521
msgid "Connection to conversation service lost, trying to reconnect\n"
msgstr ""
"Веза са услугом конверзације је изгубљена, покушавам поново да се повежем\n"

#: src/contrib/service/conversation/gnunet-conversation-test.c:120
#, c-format
msgid ""
"\n"
"End of transmission.  Have a GNU day.\n"
msgstr ""
"\n"
"Крај преноса.  Нека вам је ГНУ дан.\n"

#: src/contrib/service/conversation/gnunet-conversation-test.c:146
#, fuzzy, c-format
msgid ""
"\n"
"ew are now playing your recording back.  If you can hear it, your audio "
"settings are working..."
msgstr ""
"\n"
"Сада пуштамо ваш снимак.  Ако можете да га чујете, ваша подешавања звука су "
"добра..."

#: src/contrib/service/conversation/gnunet-conversation-test.c:218
#, c-format
msgid ""
"We will now be recording you for %s. After that time, the recording will be "
"played back to you..."
msgstr ""
"Сада ћемо вас снимати за %s. Након тог времена, снимак ће вам бити пуштен..."

#: src/contrib/service/conversation/gnunet-conversation.c:264
#, fuzzy, c-format
msgid "Incoming call from `%s'. Please /accept %u or /cancel %u the call.\n"
msgstr "Долазни позив од „%s“. /прихватите #%u или /откажите %u позив.\n"

#: src/contrib/service/conversation/gnunet-conversation.c:287
#, c-format
msgid "Call from `%s' terminated\n"
msgstr "Позив од „%s“ је окончан\n"

#: src/contrib/service/conversation/gnunet-conversation.c:319
#, c-format
msgid "Call from `%s' suspended by other user\n"
msgstr "Позив од „%s“ је обуставио други корисник\n"

#: src/contrib/service/conversation/gnunet-conversation.c:325
#, c-format
msgid "Call from `%s' resumed by other user\n"
msgstr "Позив од „%s“ је повратио други корисник\n"

#: src/contrib/service/conversation/gnunet-conversation.c:343
#, c-format
msgid "Ego `%s' no longer available, phone is now down.\n"
msgstr "Его „%s“ није више доступан, телефон је сада искључен.\n"

#: src/contrib/service/conversation/gnunet-conversation.c:356
msgid "Failed to setup phone (internal error)\n"
msgstr "Нисам успео да подесим телефон (унутрашња грешка)\n"

#: src/contrib/service/conversation/gnunet-conversation.c:368
#, fuzzy, c-format
msgid "Phone active at `%s'.  Type `/help' for a list of available commands\n"
msgstr ""
"Телефон је активан на линији %u.  Упишите „/help“ за списак доступних "
"наредби\n"

#: src/contrib/service/conversation/gnunet-conversation.c:391
#, c-format
msgid "Resolved address of `%s'. Now ringing other party.\n"
msgstr "Реших адресу за „%s“. Сада звоним на другој журци.\n"

#: src/contrib/service/conversation/gnunet-conversation.c:398
#, c-format
msgid "Connection established to `%s'\n"
msgstr "Веза је успостављена са „%s“\n"

#: src/contrib/service/conversation/gnunet-conversation.c:404
#, c-format
msgid "Failed to resolve `%s'\n"
msgstr "Нисам успео да решим „%s“\n"

#: src/contrib/service/conversation/gnunet-conversation.c:411
#, fuzzy, c-format
msgid "Call to `%s' terminated\n"
msgstr "Позив од „%s“ је окончан\n"

#: src/contrib/service/conversation/gnunet-conversation.c:420
#, c-format
msgid "Connection to `%s' suspended (by other user)\n"
msgstr "Веза са „%s“ је обустављена (други корисник)\n"

#: src/contrib/service/conversation/gnunet-conversation.c:427
#, c-format
msgid "Connection to `%s' resumed (by other user)\n"
msgstr "Веза са „%s“ је повраћена (други корисник)\n"

#: src/contrib/service/conversation/gnunet-conversation.c:432
#, c-format
msgid "Error with the call, restarting it\n"
msgstr "Грешка са позивом, поново га покрећем\n"

#: src/contrib/service/conversation/gnunet-conversation.c:501
#, c-format
msgid "Unknown command `%s'\n"
msgstr "Непозната наредба „%s“\n"

#: src/contrib/service/conversation/gnunet-conversation.c:515
#: src/contrib/service/conversation/gnunet-conversation.c:527
#, c-format
msgid "Ego `%s' not available\n"
msgstr "Его „%s“ није доступан\n"

#: src/contrib/service/conversation/gnunet-conversation.c:521
#: src/contrib/service/conversation/gnunet-conversation.c:579
#, c-format
msgid "You are calling someone else already, hang up first!\n"
msgstr "Већ позивате некога, спустите прво слушалицу!\n"

#: src/contrib/service/conversation/gnunet-conversation.c:538
#: src/contrib/service/conversation/gnunet-conversation.c:596
#, c-format
msgid "You are answering call from `%s', hang up or suspend that call first!\n"
msgstr ""
"Одговарате на позив од „%s“, спустите слушалицу или обуставите тај позив!\n"

#: src/contrib/service/conversation/gnunet-conversation.c:548
#, c-format
msgid "Call recipient missing.\n"
msgstr "Недостаје прималац позива.\n"

#: src/contrib/service/conversation/gnunet-conversation.c:607
#, c-format
msgid "There is no incoming call to accept here!\n"
msgstr "Нема долазног позива овде за прихватање!\n"

#: src/contrib/service/conversation/gnunet-conversation.c:622
#, c-format
msgid "There is no incoming call `%s' to accept right now!\n"
msgstr "Нема долазног позива „%s“ за прихватање управо сада!\n"

#: src/contrib/service/conversation/gnunet-conversation.c:649
msgid "We currently do not have an address.\n"
msgstr "Тренутно немамамо адресу.\n"

#: src/contrib/service/conversation/gnunet-conversation.c:673
#, c-format
msgid "We are currently trying to locate the private key for the ego `%s'.\n"
msgstr "Тренутно покушавамо да лоцирамо лични кључ за его „%s“.\n"

#: src/contrib/service/conversation/gnunet-conversation.c:680
#, fuzzy, c-format
msgid "We are listening for incoming calls for ego `%s' on line `%s'.\n"
msgstr "Ослушкујемо за долазним позивима за его „%s“ на линији %u.\n"

#: src/contrib/service/conversation/gnunet-conversation.c:687
#: src/contrib/service/conversation/gnunet-conversation.c:717
#, c-format
msgid "You are having a conversation with `%s'.\n"
msgstr "Разговарате са „%s“.\n"

#: src/contrib/service/conversation/gnunet-conversation.c:696
#, c-format
msgid ""
"We had an internal error setting up our phone line. You can still make "
"calls.\n"
msgstr ""
"Имали смо унутрашњу грешку подешавајући нашу телефонску линију. Још увек "
"можете обављати позиве.\n"

#: src/contrib/service/conversation/gnunet-conversation.c:705
#, c-format
msgid "We are trying to find the network address to call `%s'.\n"
msgstr "Покушавамо да нађемо мрежну адресу за позив „%s“.\n"

#: src/contrib/service/conversation/gnunet-conversation.c:711
#, fuzzy, c-format
msgid "We are calling `%s', their phone should be ringing.\n"
msgstr "Позивамо „%s“, његов телефон треба да звони.\n"

#: src/contrib/service/conversation/gnunet-conversation.c:728
msgid "Calls waiting:\n"
msgstr "Чекање позива:\n"

#: src/contrib/service/conversation/gnunet-conversation.c:734
#, c-format
msgid "#%u: `%s'\n"
msgstr "#%u: „%s“\n"

#: src/contrib/service/conversation/gnunet-conversation.c:761
#: src/contrib/service/conversation/gnunet-conversation.c:777
msgid "There is no call that could be suspended right now.\n"
msgstr "Нема позива који би могао бити обустављен управо сада.\n"

#: src/contrib/service/conversation/gnunet-conversation.c:811
#: src/contrib/service/conversation/gnunet-conversation.c:826
msgid "There is no call that could be resumed right now.\n"
msgstr "Нема позива који би могао бити повраћен управо сада.\n"

#: src/contrib/service/conversation/gnunet-conversation.c:835
#, c-format
msgid "Already talking with `%s', cannot resume a call right now.\n"
msgstr "Већ разговарате са „%s“, не можете повратити позив управо сада.\n"

#: src/contrib/service/conversation/gnunet-conversation.c:843
#, c-format
msgid "There is no incoming call to resume here!\n"
msgstr "Нема долазног позива овде за повраћај!\n"

#: src/contrib/service/conversation/gnunet-conversation.c:858
#, c-format
msgid "There is no incoming call `%s' to resume right now!\n"
msgstr "Нема долазног позива „%s“ за повраћај управо сада!\n"

#: src/contrib/service/conversation/gnunet-conversation.c:891
msgid "There is no call that could be cancelled right now.\n"
msgstr "Нема позива који би могао бити отказан управо сада.\n"

#: src/contrib/service/conversation/gnunet-conversation.c:899
#, c-format
msgid "There is no incoming call to refuse here!\n"
msgstr "Нема долазног позива овде за одбијање!\n"

#: src/contrib/service/conversation/gnunet-conversation.c:914
#, c-format
msgid "There is no incoming call `%s' to refuse right now!\n"
msgstr "Нема долазног позива „%s“ за одбијање управо сада!\n"

#: src/contrib/service/conversation/gnunet-conversation.c:941
msgid "Use `/address' to find out which address this phone should have in GNS"
msgstr ""
"Користите „/address“ да нађете коју адресу треба да има овај телефон у ГНС-у"

#: src/contrib/service/conversation/gnunet-conversation.c:942
msgid "Use `/call USER.gnu' to call USER"
msgstr "Користите „/call USER.gnu“ да позовете КОРИСНИКА"

#: src/contrib/service/conversation/gnunet-conversation.c:945
msgid "Use `/accept #NUM' to accept incoming call #NUM"
msgstr "Користтие „/accept #NUM“ да прихватите долазни позив #БРОЈ"

#: src/contrib/service/conversation/gnunet-conversation.c:948
msgid "Use `/suspend' to suspend the active call"
msgstr "Користите „/suspend“ да обуставитеактивни позив"

#: src/contrib/service/conversation/gnunet-conversation.c:952
msgid ""
"Use `/resume [#NUM]' to resume a call, #NUM is needed to resume incoming "
"calls, no argument is needed to resume the current outgoing call."
msgstr ""
"Користите „/resume [#NUM]“ да наставите са позивом, #БРОЈ је потребан за "
"повраћај долазних позива, аргумент није потребан за повраћај тренутно "
"одлазног позива."

#: src/contrib/service/conversation/gnunet-conversation.c:955
msgid "Use `/cancel' to reject or terminate a call"
msgstr "Користите „/cancel“ да одбаците или окончате позив"

#: src/contrib/service/conversation/gnunet-conversation.c:958
msgid "Use `/status' to print status information"
msgstr "Користите „/status“ да испишете податке о стању"

#: src/contrib/service/conversation/gnunet-conversation.c:961
msgid "Use `/quit' to terminate gnunet-conversation"
msgstr "Користите „/quit“ да окончате „gnunet-conversation“"

#: src/contrib/service/conversation/gnunet-conversation.c:964
msgid "Use `/help command' to get help for a specific command"
msgstr "Користите „/help наредба“ да добијете помоћ за неку наредбу"

#: src/contrib/service/conversation/gnunet-conversation.c:1124
#, c-format
msgid "Name of our ego changed to `%s'\n"
msgstr "Назив нашег ега је промењен у „%s“\n"

#: src/contrib/service/conversation/gnunet-conversation.c:1134
#, c-format
msgid "Our ego `%s' was deleted!\n"
msgstr "Наш его „%s“ је обрисан!\n"

#: src/contrib/service/conversation/gnunet-conversation.c:1166
msgid "You must specify the NAME of an ego to use\n"
msgstr "Морате навести НАЗИВ егоа за коришћење\n"

#: src/contrib/service/conversation/gnunet-conversation.c:1193
#, fuzzy
msgid "sets the NAME of the ego to use for the caller ID"
msgstr "поставља НАЗИВ егоа за коришћење за телефон (и решавање назива)"

#: src/contrib/service/conversation/gnunet-conversation.c:1199
msgid "sets the LINE to use for the phone"
msgstr "поставља РЕД за коришћење за телефон"

#: src/contrib/service/conversation/gnunet-conversation.c:1218
msgid "Enables having a conversation with other GNUnet users."
msgstr "Укључује могућност конверзације са другим ГНУнет корисницима."

#: src/contrib/service/conversation/gnunet-helper-audio-playback-gst.c:363
#: src/contrib/service/conversation/gnunet_gst.c:665
#, c-format
msgid "Read error from STDIN: %d %s\n"
msgstr "Грешка читања са СТНДУЛАЗА: %d %s\n"

#: src/contrib/service/conversation/gnunet-helper-audio-playback.c:330
#, c-format
msgid "pa_stream_write() failed: %s\n"
msgstr "Није успело „pa_stream_write()“: %s\n"

#: src/contrib/service/conversation/gnunet-helper-audio-playback.c:649
msgid "gnunet-helper-audio-playback - Got signal, exiting\n"
msgstr "gnunet-helper-audio-playback – Добих сигнал, излазим\n"

#: src/contrib/service/conversation/gnunet-helper-audio-playback.c:676
#: src/contrib/service/conversation/gnunet-helper-audio-record.c:568
msgid "Connection established.\n"
msgstr "Веза је успостављена.\n"

#: src/contrib/service/conversation/gnunet-helper-audio-playback.c:681
#: src/contrib/service/conversation/gnunet-helper-audio-record.c:573
#, c-format
msgid "pa_stream_new() failed: %s\n"
msgstr "Није успело „pa_stream_new()“: %s\n"

#: src/contrib/service/conversation/gnunet-helper-audio-playback.c:697
#, c-format
msgid "pa_stream_connect_playback() failed: %s\n"
msgstr "Није успело „pa_stream_connect_playback()“: %s\n"

#: src/contrib/service/conversation/gnunet-helper-audio-playback.c:711
#: src/contrib/service/conversation/gnunet-helper-audio-record.c:601
#, c-format
msgid "Connection failure: %s\n"
msgstr "Неуспешно повезивање: %s\n"

#: src/contrib/service/conversation/gnunet-helper-audio-playback.c:732
#: src/contrib/service/conversation/gnunet-helper-audio-record.c:624
msgid "Wrong Spec\n"
msgstr "Погрешна спец\n"

#: src/contrib/service/conversation/gnunet-helper-audio-playback.c:738
#: src/contrib/service/conversation/gnunet-helper-audio-record.c:630
msgid "pa_mainloop_new() failed.\n"
msgstr "Није успело „pa_mainloop_new()“.\n"

#: src/contrib/service/conversation/gnunet-helper-audio-playback.c:752
#: src/contrib/service/conversation/gnunet-helper-audio-record.c:645
msgid "pa_context_new() failed.\n"
msgstr "Није успело „pa_context_new()“.\n"

#: src/contrib/service/conversation/gnunet-helper-audio-playback.c:759
#: src/contrib/service/conversation/gnunet-helper-audio-record.c:651
#, c-format
msgid "pa_context_connect() failed: %s\n"
msgstr "Није успело „pa_context_connect()“: %s\n"

#: src/contrib/service/conversation/gnunet-helper-audio-playback.c:765
#: src/contrib/service/conversation/gnunet-helper-audio-record.c:657
msgid "pa_mainloop_run() failed.\n"
msgstr "Није успело „pa_mainloop_run()“.\n"

#: src/contrib/service/conversation/gnunet-helper-audio-playback.c:845
#, c-format
msgid "Read error from STDIN: %s\n"
msgstr "Грешка читања са СТНДУЛАЗА: %s\n"

#: src/contrib/service/conversation/gnunet-helper-audio-record.c:356
#, c-format
msgid "opus_encode_float() failed: %s. Aborting\n"
msgstr "Није успело „opus_encode_float()“: %s. Прекидам\n"

#: src/contrib/service/conversation/gnunet-helper-audio-record.c:435
#, c-format
msgid "pa_stream_peek() failed: %s\n"
msgstr "Није успело „pa_stream_peek()“: %s\n"

#: src/contrib/service/conversation/gnunet-helper-audio-record.c:477
msgid "Got signal, exiting.\n"
msgstr "Добих сигнал, излазим.\n"

#: src/contrib/service/conversation/gnunet-helper-audio-record.c:504
msgid "Stream successfully created.\n"
msgstr "Ток је успешно направљен.\n"

#: src/contrib/service/conversation/gnunet-helper-audio-record.c:509
#, c-format
msgid "pa_stream_get_buffer_attr() failed: %s\n"
msgstr "Није успело „pa_stream_get_buffer_attr()“: %s\n"

#: src/contrib/service/conversation/gnunet-helper-audio-record.c:516
#, c-format
msgid "Buffer metrics: maxlength=%u, fragsize=%u\n"
msgstr "Мере бафера: maxlength=%u, fragsize=%u\n"

#: src/contrib/service/conversation/gnunet-helper-audio-record.c:520
#, c-format
msgid "Using sample spec '%s', channel map '%s'.\n"
msgstr "Користим спецификацију узорка „%s“, мапа канала „%s“.\n"

#: src/contrib/service/conversation/gnunet-helper-audio-record.c:527
#, c-format
msgid "Connected to device %s (%u, %ssuspended).\n"
msgstr "Повезан са уређајем %s (%u, %sобустављено).\n"

#: src/contrib/service/conversation/gnunet-helper-audio-record.c:537
#, c-format
msgid "Stream error: %s\n"
msgstr "Грешка тока: %s\n"

#: src/contrib/service/conversation/gnunet-helper-audio-record.c:586
#, c-format
msgid "pa_stream_connect_record() failed: %s\n"
msgstr "Није успело „pa_stream_connect_record()“: %s\n"

#: src/contrib/service/conversation/gnunet-helper-audio-record.c:703
msgid "ogg_stream_init() failed.\n"
msgstr "Није успело „ogg_stream_init()“.\n"

#: src/contrib/service/conversation/gnunet-helper-audio-record.c:748
#, fuzzy, c-format
msgid "Failed to allocate %u bytes for second packet\n"
msgstr "Нисам успео да доделим %d бајта за други пакет\n"

#: src/contrib/service/conversation/gnunet-service-conversation.c:1366
#, fuzzy, c-format
msgid "Could not open line, port %s already in use!\n"
msgstr "Не могу да се повежем са „%s“ услугом!\n"

#: src/contrib/service/conversation/microphone.c:118
msgid "Could not start record audio helper\n"
msgstr "Не могу да покренем помоћника аудио снимања\n"

#: src/contrib/service/conversation/plugin_gnsrecord_conversation.c:72
#, fuzzy, c-format
msgid "PHONE version %u not supported\n"
msgstr "Протокол %u није подржан, одбацујем\n"

#: src/contrib/service/conversation/plugin_gnsrecord_conversation.c:136
#: src/contrib/service/conversation/plugin_gnsrecord_conversation.c:150
#, c-format
msgid "Unable to parse PHONE record `%s'\n"
msgstr "Не могу да обрадим ТЕЛЕФОНСКИ снимак „%s“\n"

#: src/contrib/service/conversation/speaker.c:73
msgid "Could not start playback audio helper.\n"
msgstr "Не могу да покренем помоћника аудио пуштања.\n"

#: src/contrib/service/rps/gnunet-rps.c:270
msgid "Seed a PeerID"
msgstr ""

#: src/contrib/service/rps/gnunet-rps.c:275
msgid "Get updates of view (0 for infinite updates)"
msgstr ""

#: src/contrib/service/rps/gnunet-rps.c:279
msgid "Get peers from biased stream"
msgstr ""

#: src/contrib/service/scalarproduct/gnunet-scalarproduct.c:228
msgid "You must specify at least one message ID to check!\n"
msgstr "Морате навести бар један ИБ поруке за проверу!\n"

#: src/contrib/service/scalarproduct/gnunet-scalarproduct.c:236
msgid "This program needs a session identifier for comparing vectors.\n"
msgstr "Овом програму је потребан одредник сесије за поређење вектора.\n"

#: src/contrib/service/scalarproduct/gnunet-scalarproduct.c:249
#, c-format
msgid ""
"Tried to set initiator mode, as peer ID was given. However, `%s' is not a "
"valid peer identifier.\n"
msgstr ""
"Покушах да поставим режим покретача, јер је ИБ парњака био дат. Било како "
"било, „%s“ није добар одредник парњака.\n"

#: src/contrib/service/scalarproduct/gnunet-scalarproduct.c:267
#, fuzzy
msgid "Need elements to compute the scalarproduct, got none.\n"
msgstr ""
"Потребни су елементи за израчунавање производа вектора, нисам добио "
"ниједан.\n"

#: src/contrib/service/scalarproduct/gnunet-scalarproduct.c:290
#, fuzzy, c-format
msgid "Malformed input, could not parse `%s'\n"
msgstr "Лоша политика прикључника „%s“\n"

#: src/contrib/service/scalarproduct/gnunet-scalarproduct.c:308
#, fuzzy, c-format
msgid "Could not convert `%s' to int64_t.\n"
msgstr "Не могу да претворим „%s“ у „int32_t“.\n"

#: src/contrib/service/scalarproduct/gnunet-scalarproduct.c:338
#, c-format
msgid "Failed to initiate computation, were all keys unique?\n"
msgstr ""

#: src/contrib/service/scalarproduct/gnunet-scalarproduct.c:364
#: src/contrib/service/scalarproduct/gnunet-scalarproduct.c:371
msgid ""
"A comma separated list of elements to compare as vector with our remote peer."
msgstr ""
"Зарезом раздвојен списак елемената за поређење као вектора са нашим удаљеним "
"парњаком."

#: src/contrib/service/scalarproduct/gnunet-scalarproduct.c:378
msgid ""
"[Optional] peer to calculate our scalarproduct with. If this parameter is "
"not given, the service will wait for a remote peer to compute the request."
msgstr ""
"[Изборни] парњак са којим израчунавамо наш скаларни производ. Ако тај "
"параметар није дат, услуга ће чекати да удаљени парњак прорачуна захтев."

#: src/contrib/service/scalarproduct/gnunet-scalarproduct.c:385
msgid "Transaction ID shared with peer."
msgstr "ИБ преноса дељеног са парњаком."

#: src/contrib/service/scalarproduct/gnunet-scalarproduct.c:396
msgid "Calculate the Vectorproduct with a GNUnet peer."
msgstr "Израчунава Производ вектора са ГНУнет парњаком."

#: src/contrib/service/scalarproduct/gnunet-service-scalarproduct-ecc_alice.c:1119
#: src/contrib/service/scalarproduct/gnunet-service-scalarproduct-ecc_bob.c:1032
#: src/contrib/service/scalarproduct/gnunet-service-scalarproduct_alice.c:1359
#: src/contrib/service/scalarproduct/gnunet-service-scalarproduct_bob.c:1356
#, fuzzy
msgid "Connect to CADET failed\n"
msgstr "Повезивање са МЕШОМ није успело\n"

#: src/contrib/service/scalarproduct/scalarproduct_api.c:184
msgid "Keys given to SCALARPRODUCT not unique!\n"
msgstr ""

#: src/contrib/service/set/gnunet-service-set.c:1915
#: src/service/seti/gnunet-service-seti.c:2468
#: src/service/setu/gnunet-service-setu.c:5412
#, fuzzy
msgid "Could not connect to CADET service\n"
msgstr "Не могу да се повежем са „%s“ услугом!\n"

#: src/contrib/service/set/gnunet-set-ibf-profiler.c:268
#: src/service/setu/gnunet-setu-ibf-profiler.c:268
msgid "number of element in set A-B"
msgstr "број елемената у скупу A-B"

#: src/contrib/service/set/gnunet-set-ibf-profiler.c:274
#: src/service/setu/gnunet-setu-ibf-profiler.c:274
msgid "number of element in set B-A"
msgstr "број елемената у скупу B-A"

#: src/contrib/service/set/gnunet-set-ibf-profiler.c:281
#: src/service/setu/gnunet-setu-ibf-profiler.c:281
msgid "number of common elements in A and B"
msgstr "број заједничких елемената у A и B"

#: src/contrib/service/set/gnunet-set-ibf-profiler.c:287
#: src/service/setu/gnunet-setu-ibf-profiler.c:287
msgid "hash num"
msgstr "хеш број"

#: src/contrib/service/set/gnunet-set-ibf-profiler.c:293
#: src/service/setu/gnunet-setu-ibf-profiler.c:293
msgid "ibf size"
msgstr "„ibf“ величина"

#: src/lib/gnsrecord/gnsrecord_misc.c:51
msgid "Label is NULL which is not allowed\n"
msgstr ""

#: src/lib/gnsrecord/gnsrecord_misc.c:56
msgid "Label  contains `.' which is not allowed\n"
msgstr ""

#: src/lib/gnsrecord/gnsrecord_misc.c:478
msgid "Zone delegation record not allowed in apex."
msgstr ""

#: src/lib/gnsrecord/gnsrecord_misc.c:486
msgid "Zone delegation record set contains mutually exclusive records."
msgstr ""

#: src/lib/gnsrecord/gnsrecord_misc.c:496
msgid "Multiple REDIRECT records."
msgstr ""

#: src/lib/gnsrecord/gnsrecord_misc.c:505
#: src/lib/gnsrecord/gnsrecord_misc.c:531
msgid "Redirection record set contains mutually exclusive records."
msgstr ""

#: src/lib/gnsrecord/gnsrecord_misc.c:512
msgid "Redirection records not allowed in apex."
msgstr ""

#: src/lib/gnsrecord/gnsrecord_misc.c:523
msgid "Redirection records not allowed in apex.."
msgstr ""

#: src/lib/gnsrecord/gnsrecord_misc.c:545
msgid "Mutually exclusive records."
msgstr ""

#: src/lib/hello/gnunet-hello.c:302
#, c-format
msgid "Error accessing file `%s': %s\n"
msgstr "Грешка приступа датотеци „%s“: %s\n"

#: src/lib/hello/gnunet-hello.c:309
#, c-format
msgid "File `%s' is too big to be a HELLO\n"
msgstr "Датотека „%s“ је превелика да би била „HELLO“\n"

#: src/lib/hello/gnunet-hello.c:314
#, c-format
msgid "File `%s' is too small to be a HELLO\n"
msgstr "Датотека „%s“ је премала да би била „HELLO“\n"

#: src/lib/hello/gnunet-hello.c:323 src/lib/hello/gnunet-hello.c:374
#, c-format
msgid "Error opening file `%s': %s\n"
msgstr "Грешка отварања датотеке „%s“: %s\n"

#: src/lib/hello/gnunet-hello.c:338
#, c-format
msgid "Did not find well-formed HELLO in file `%s'\n"
msgstr "Нисам нашао лепо формирано „HELLO“ у датотеци „%s“\n"

#: src/lib/hello/gnunet-hello.c:385
#, fuzzy, c-format
msgid "Error writing HELLO to file `%s': %s expected size %u size written %u\n"
msgstr "Грешка писања „HELLO“-а у датотеку „%s“: %s\n"

#: src/lib/hello/gnunet-hello.c:394
#, fuzzy, c-format
msgid "Modified %u addresses, wrote %u bytes\n"
msgstr "Измењених адреса — %u \n"

#: src/lib/hello/gnunet-hello.c:408
#, fuzzy
msgid "Hello file to read"
msgstr "пем датотека за коришћење као издавач уверења"

#: src/lib/hello/gnunet-hello.c:417
msgid "Print information about peers."
msgstr "Исписује податке о парњацима."

#: src/lib/json/json.c:130
#, fuzzy, c-format
msgid "Failed to parse JSON in option `%s': %s (%s)\n"
msgstr "Нисам успео да обрадим „HELLO“ у датотеци „%s“: %s\n"

#: src/lib/sq/sq.c:47
#, c-format
msgid "Failure to bind %u-th SQL parameter\n"
msgstr ""

#: src/lib/sq/sq.c:54
msgid "Failure in sqlite3_reset (!)\n"
msgstr ""

#: src/lib/sq/sq.c:126
#, fuzzy, c-format
msgid "Failed to reset sqlite statement with error: %s\n"
msgstr "„%s“ није успело да реши метод '%s' са грешком: %s\n"

#: src/lib/testing/testing_api_topology.c:960
#, fuzzy
msgid "Failed to parse configuration.\n"
msgstr "Нисам успео да уклоним датотеку подешавања „%s“\n"

#: src/lib/util/bio.c:231 src/lib/util/bio.c:239
#, fuzzy, c-format
msgid "Error reading `%s' from file: %s"
msgstr "Грешка при читању „%s“: %s"

#: src/lib/util/bio.c:241
msgid "End of file"
msgstr "Крај датотеке"

#: src/lib/util/bio.c:270
#, fuzzy, c-format
msgid "Error while reading `%s' from buffer: %s"
msgstr "Грешка при читању „%s“: %s"

#: src/lib/util/bio.c:272
msgid "Not enough data left"
msgstr ""

#: src/lib/util/bio.c:312
#, fuzzy, c-format
msgid "Invalid handle type while reading `%s'"
msgstr "Неисправан аргумент линије наредби „%s“\n"

#: src/lib/util/bio.c:339 src/lib/util/bio.c:796
msgid "string length"
msgstr ""

#: src/lib/util/bio.c:345
#, c-format
msgid "%s (while reading `%s')"
msgstr ""

#: src/lib/util/bio.c:350
#, c-format
msgid "Error reading length of string `%s'"
msgstr "Грешка читања дужине ниске „%s“"

#: src/lib/util/bio.c:363
#, fuzzy, c-format
msgid "String `%s' longer than allowed (%u > %lu)"
msgstr "Ниска „%s“ је дужа од дозвољеног (%u > %u)"

#: src/lib/util/bio.c:687 src/lib/util/bio.c:708
#, fuzzy, c-format
msgid "Error while writing `%s' to file: %s"
msgstr "Грешка писања „HELLO“-а у датотеку „%s“: %s\n"

#: src/lib/util/bio.c:689
msgid "No associated file"
msgstr ""

#: src/lib/util/bio.c:773
#, fuzzy, c-format
msgid "Invalid handle type while writing `%s'"
msgstr "Неисправан формат времена „%s“\n"

#: src/lib/util/client.c:531 src/lib/util/service.c:1139
#: src/service/arm/gnunet-service-arm.c:452
#, c-format
msgid "UNIXPATH `%s' too long, maximum length is %llu\n"
msgstr "ЈУНИКС_ПУТАЊА „%s“ је предуга, највећа дужина је %llu\n"

#: src/lib/util/client.c:536 src/lib/util/service.c:1143
#: src/service/arm/gnunet-service-arm.c:456
#, c-format
msgid "Using `%s' instead\n"
msgstr "Користим зато „%s“\n"

#: src/lib/util/client.c:751 src/lib/util/client.c:942
msgid "not a valid filename"
msgstr ""

#: src/lib/util/client.c:1097
#, c-format
msgid "Need a non-empty hostname for service `%s'.\n"
msgstr "Потребан је не-празан назив домаћина за услугу „%s“.\n"

#: src/lib/util/common_logging.c:647 src/lib/util/common_logging.c:686
#, c-format
msgid "ERROR: Unable to parse log definition: Syntax error at `%s'.\n"
msgstr ""

#: src/lib/util/common_logging.c:942
#, c-format
msgid "Message `%.*s' repeated %u times in the last %s\n"
msgstr "Порука „%.*s“ је поновљена %u пута у прошлости %s\n"

#: src/lib/util/common_logging.c:1135
msgid "ERROR"
msgstr "ГРЕШКА"

#: src/lib/util/common_logging.c:1137
msgid "WARNING"
msgstr "УПОЗОРЕЊЕ"

#: src/lib/util/common_logging.c:1139
msgid "MESSAGE"
msgstr ""

#: src/lib/util/common_logging.c:1141
msgid "INFO"
msgstr "ПОДАЦИ"

#: src/lib/util/common_logging.c:1143
msgid "DEBUG"
msgstr "ПРОЧИШЋАВАЊЕ"

#: src/lib/util/common_logging.c:1145
msgid "NONE"
msgstr "НИШТА"

#: src/lib/util/common_logging.c:1146
msgid "INVALID"
msgstr "НЕИСПРАВНО"

#: src/lib/util/common_logging.c:1391
msgid "unknown address"
msgstr "непозната адреса"

#: src/lib/util/common_logging.c:1436
msgid "invalid address"
msgstr "неисправна адреса"

#: src/lib/util/common_logging.c:1448
#, c-format
msgid "Configuration fails to specify option `%s' in section `%s'!\n"
msgstr "Подешавање није успело да наведе опцију „%s“ у одељку „%s“!\n"

#: src/lib/util/common_logging.c:1463
#, c-format
msgid ""
"Configuration specifies invalid value for option `%s' in section `%s': %s\n"
msgstr ""
"Подешавање наводи неисправну вредност за опцију „%s“ у одељку „%s“: %s\n"

#: src/lib/util/configuration.c:1073
#, fuzzy, c-format
msgid "Failed to parse configuration file `%s'\n"
msgstr "Нисам успео да уклоним датотеку подешавања „%s“\n"

#: src/lib/util/configuration.c:1718
msgid "Not a valid relative time specification"
msgstr ""

#: src/lib/util/configuration.c:1788
#, c-format
msgid ""
"Configuration value '%s' for '%s' in section '%s' is not in set of legal "
"choices\n"
msgstr ""
"Вредност подешавања '%s' за '%s' у одељку '%s' није ус купу исправних "
"избора\n"

#: src/lib/util/configuration_helper.c:134
#, c-format
msgid "The following sections are available:\n"
msgstr ""

#: src/lib/util/configuration_helper.c:148
#, fuzzy, c-format
msgid "%s, %s or %s argument is required\n"
msgstr "аргумент „--section“ је потребан\n"

#: src/lib/util/configuration_helper.c:219
#, c-format
msgid "--option argument required to set value\n"
msgstr "аргумент „--option“ је потребан за постављање вредности\n"

#: src/lib/util/configuration_helper.c:263
#, fuzzy, c-format
msgid "failed to load configuration defaults"
msgstr "Нисам успео да учитам подешавање за „%s“\n"

#: src/lib/util/container_bloomfilter.c:532
#, c-format
msgid ""
"Size of file on disk is incorrect for this Bloom filter (want %llu, have "
"%llu)\n"
msgstr ""
"Величина датотеке на диску није тачна за овај Блум филтер (желим %llu, имам "
"%llu)\n"

#: src/lib/util/crypto_ecc.c:79 src/lib/util/crypto_ecc_setup.c:48
#: src/lib/util/crypto_mpi.c:41
#: src/plugin/datacache/plugin_datacache_sqlite.c:128
#: src/plugin/datacache/plugin_datacache_sqlite.c:150
#: src/plugin/datastore/plugin_datastore_sqlite.c:63
#: src/plugin/datastore/plugin_datastore_sqlite.c:81
#: src/plugin/namecache/plugin_namecache_sqlite.c:53
#: src/plugin/namestore/plugin_namestore_sqlite.c:54
#: src/plugin/peerstore/plugin_peerstore_sqlite.c:54
#, c-format
msgid "`%s' failed at %s:%d with error: %s\n"
msgstr "„%s“ није успело на %s:%d са грешком: %s\n"

#: src/lib/util/crypto_ecc.c:569
#, c-format
msgid "ECC signing failed at %s:%d: %s\n"
msgstr "„ECC“ потписивање није успело на %s:%d: %s\n"

#: src/lib/util/crypto_ecc.c:692
#, c-format
msgid "ECDSA signature verification failed at %s:%d: %s\n"
msgstr "Провера „ECDSA“ потписа није успела на %s:%d: %s\n"

#: src/lib/util/crypto_ecc_setup.c:282 src/lib/util/crypto_ecc_setup.c:305
msgid "Could not load peer's private key\n"
msgstr "Не могу да учитам лични кључ парњака\n"

#: src/lib/util/crypto_random.c:372
#, c-format
msgid "libgcrypt has not the expected version (version %s is required).\n"
msgstr "„libgcrypt“ није очекиваног издања (издање %s је потребно).\n"

#: src/lib/util/crypto_rsa.c:931
#, fuzzy, c-format
msgid "RSA signing failed at %s:%d: %s\n"
msgstr "„EdDSA“ потписивање није успело на %s:%d: %s\n"

#: src/lib/util/crypto_rsa.c:1235
#, fuzzy, c-format
msgid "RSA signature verification failed at %s:%d: %s\n"
msgstr "Провера „ECDSA“ потписа није успела на %s:%d: %s\n"

#: src/lib/util/disk.c:843
#, c-format
msgid "Expected `%s' to be a directory!\n"
msgstr "Очекивах да „%s“ буде директоријум!\n"

#: src/lib/util/disk.c:1222 src/lib/util/service.c:1651
#, c-format
msgid "Cannot obtain information about user `%s': %s\n"
msgstr "Не могу да добијем податке о кориснику „%s“: %s\n"

#: src/lib/util/dnsparser.c:1003
#, c-format
msgid "Failed to convert UTF-8 name `%s' to DNS IDNA format: %s\n"
msgstr "Нисам успео да претворим УТФ-8 назив „%s“ у ДНС ИДНА формат: %s\n"

#: src/lib/util/dnsstub.c:228
#, c-format
msgid "Could not bind to any port: %s\n"
msgstr "Не могу да се вежем ни за један прикључник: %s\n"

#: src/lib/util/dnsstub.c:371
#, fuzzy, c-format
msgid "Received DNS response that is too small (%u bytes)\n"
msgstr "Примих ДНС одговор који је премали (%u бајта)"

#: src/lib/util/dnsstub.c:504
#, fuzzy, c-format
msgid "Failed to send DNS request to %s: %s\n"
msgstr "Нисам успео да пошаљем ДНС захтев за %s\n"

#: src/lib/util/dnsstub.c:509
#, c-format
msgid "Sent DNS request to %s\n"
msgstr "Послао сам ДНС захтев за %s\n"

#: src/lib/util/getopt.c:566
#, c-format
msgid "%s: option `%s' is ambiguous\n"
msgstr "%s: опција „%s“ је нејасна\n"

#: src/lib/util/getopt.c:591
#, c-format
msgid "%s: option `--%s' does not allow an argument\n"
msgstr "%s: опција „--%s“ не дозвољава аргумент\n"

#: src/lib/util/getopt.c:597
#, c-format
msgid "%s: option `%c%s' does not allow an argument\n"
msgstr "%s: опција „%c%s“ не дозвољава аргумент\n"

#: src/lib/util/getopt.c:617 src/lib/util/getopt.c:798
#, c-format
msgid "%s: option `%s' requires an argument\n"
msgstr "%s: опција „%s“ захтева аргумент\n"

#: src/lib/util/getopt.c:648
#, c-format
msgid "%s: unrecognized option `--%s'\n"
msgstr "%s: непрепозната опција „--%s“\n"

#: src/lib/util/getopt.c:654
#, c-format
msgid "%s: unrecognized option `%c%s'\n"
msgstr "%s: непрепозната опција „%c%s“\n"

#: src/lib/util/getopt.c:681
#, c-format
msgid "%s: illegal option -- %c\n"
msgstr "%s: недозвољена опција —— %c\n"

#: src/lib/util/getopt.c:683
#, c-format
msgid "%s: invalid option -- %c\n"
msgstr "%s: неисправна опција —— %c\n"

#: src/lib/util/getopt.c:712 src/lib/util/getopt.c:848
#, c-format
msgid "%s: option requires an argument -- %c\n"
msgstr "%s: опција захтева аргумент —— %c\n"

#: src/lib/util/getopt.c:762
#, c-format
msgid "%s: option `-W %s' is ambiguous\n"
msgstr "%s: опција „-W %s“ је нејасна\n"

#: src/lib/util/getopt.c:782
#, c-format
msgid "%s: option `-W %s' does not allow an argument\n"
msgstr "%s: опција „-W %s“ не дозвољава аргумент\n"

#: src/lib/util/getopt.c:971
#, c-format
msgid "Use %s to get a list of options.\n"
msgstr "Употребите „%s“ да добавите списак опција.\n"

#: src/lib/util/getopt.c:984
#, fuzzy, c-format
msgid "Option `%s' can't be used with other options.\n"
msgstr "Опција „%s“ нема смисла без опције „%s“.\n"

#: src/lib/util/getopt.c:996
#, fuzzy, c-format
msgid "Missing mandatory option `%s'.\n"
msgstr "Недостаје опција „%s“ за радњу „%s“\n"

#: src/lib/util/getopt_helpers.c:64
msgid "print the version number"
msgstr ""

#: src/lib/util/getopt_helpers.c:111
#, c-format
msgid ""
"Arguments mandatory for long options are also mandatory for short options.\n"
msgstr ""
"Аргументи обавезни за дуге опције су такође обавезни за кратке опције.\n"

#: src/lib/util/getopt_helpers.c:198
msgid "print this help"
msgstr ""

#: src/lib/util/getopt_helpers.c:263
msgid "be verbose"
msgstr ""

#: src/lib/util/getopt_helpers.c:379
msgid "configure logging to use LOGLEVEL"
msgstr ""

#: src/lib/util/getopt_helpers.c:446
msgid "configure logging to write logs to FILENAME"
msgstr ""

#: src/lib/util/getopt_helpers.c:463
#, fuzzy
msgid "use configuration file FILENAME"
msgstr "ствара јединствене датотеке подешавања"

#: src/lib/util/getopt_helpers.c:499 src/lib/util/getopt_helpers.c:813
#: src/lib/util/getopt_helpers.c:869
#, c-format
msgid "You must pass a number to the `%s' option.\n"
msgstr "Морате да проследите број опцији „%s“.\n"

#: src/lib/util/getopt_helpers.c:571
#, fuzzy, c-format
msgid ""
"You must pass a relative time (optionally with sign) to the `%s' option.\n"
msgstr "Морате да проследите релативно време опцији „%s“.\n"

#: src/lib/util/getopt_helpers.c:578
#, c-format
msgid "Value given for time travel `%s' option is too big.\n"
msgstr ""

#: src/lib/util/getopt_helpers.c:596
msgid "[+/-]MICROSECONDS"
msgstr ""

#: src/lib/util/getopt_helpers.c:598
msgid "modify system time by given offset (for debugging/testing only)"
msgstr ""

#: src/lib/util/getopt_helpers.c:632
#, c-format
msgid "You must pass relative time to the `%s' option.\n"
msgstr "Морате да проследите релативно време опцији „%s“.\n"

#: src/lib/util/getopt_helpers.c:686
#, fuzzy, c-format
msgid "You must pass absolute time to the `%s' option.\n"
msgstr "Морате да проследите релативно време опцији „%s“.\n"

#: src/lib/util/getopt_helpers.c:743
#, fuzzy, c-format
msgid "You must pass a timestamp to the `%s' option.\n"
msgstr "Морате да проследите број опцији „%s“.\n"

#: src/lib/util/getopt_helpers.c:750
#, c-format
msgid "The maximum precision allowed for timestamps is seconds.\n"
msgstr ""

#: src/lib/util/getopt_helpers.c:806
#, c-format
msgid "Your input for the '%s' option has to be a non negative number\n"
msgstr ""

#: src/lib/util/getopt_helpers.c:876
#, fuzzy, c-format
msgid "You must pass a number below %u to the `%s' option.\n"
msgstr "Морате да проследите број опцији „%s“.\n"

#: src/lib/util/getopt_helpers.c:954
#, c-format
msgid "Argument `%s' malformed. Expected base32 (Crockford) encoded value.\n"
msgstr ""

#: src/lib/util/gnunet_error_codes.c:59
msgid "No error (success)."
msgstr ""

#: src/lib/util/gnunet_error_codes.c:65
#, fuzzy
msgid "Unknown and unspecified error."
msgstr "%.s Непознат код резултата."

#: src/lib/util/gnunet_error_codes.c:71
#, fuzzy
msgid "Communication with service failed."
msgstr "Грешка у комуникацији са услугом ПОДАЦИ_ПАРЊАКА: %s\n"

#: src/lib/util/gnunet_error_codes.c:77
#, fuzzy
msgid "Ego not found."
msgstr "Нисам нашао садржај"

#: src/lib/util/gnunet_error_codes.c:83
#, fuzzy
msgid "Identifier already in use for another ego."
msgstr "одредник се већ користи за други его"

#: src/lib/util/gnunet_error_codes.c:89
msgid "The given ego is invalid or malformed."
msgstr ""

#: src/lib/util/gnunet_error_codes.c:95
#, fuzzy
msgid "Unknown namestore error."
msgstr "%.s Непознат код резултата."

#: src/lib/util/gnunet_error_codes.c:101 src/lib/util/gnunet_error_codes.c:119
#, fuzzy
msgid "Zone iteration failed."
msgstr "# Бирање парњака није успело"

#: src/lib/util/gnunet_error_codes.c:107
#, fuzzy
msgid "Zone not found."
msgstr "Нисам нашао садржај"

#: src/lib/util/gnunet_error_codes.c:113
#, fuzzy
msgid "Record not found."
msgstr "нисам нашао „upnpc“\n"

#: src/lib/util/gnunet_error_codes.c:125
msgid "Zone does not contain any records."
msgstr ""

#: src/lib/util/gnunet_error_codes.c:131
#, fuzzy
msgid "Failed to lookup record."
msgstr "Смештај назива није успео да смести запис\n"

#: src/lib/util/gnunet_error_codes.c:137
#, fuzzy
msgid "No records given."
msgstr "Није дат парњак!\n"

#: src/lib/util/gnunet_error_codes.c:143
msgid "Record data invalid."
msgstr ""

#: src/lib/util/gnunet_error_codes.c:149
#, fuzzy
msgid "No label given."
msgstr "Није дат парњак!\n"

#: src/lib/util/gnunet_error_codes.c:155
#, fuzzy
msgid "No results given."
msgstr "Нису дате опције\n"

#: src/lib/util/gnunet_error_codes.c:161
#, fuzzy
msgid "Record already exists."
msgstr "назив мете већ постоји"

#: src/lib/util/gnunet_error_codes.c:167
msgid "Record size exceeds maximum limit."
msgstr ""

#: src/lib/util/gnunet_error_codes.c:173
msgid "There was an error in the database backend."
msgstr ""

#: src/lib/util/gnunet_error_codes.c:179
#, fuzzy
msgid "Failed to store the given records."
msgstr "Смештај назива није успео да смести запис\n"

#: src/lib/util/gnunet_error_codes.c:185
msgid "Label invalid or malformed."
msgstr ""

#: src/lib/util/helper.c:304
#, c-format
msgid "Error reading from `%s': %s\n"
msgstr "Грешка читања из „%s“: %s\n"

#: src/lib/util/helper.c:356
#, c-format
msgid "Failed to parse inbound message from helper `%s'\n"
msgstr "Нисам успео да обрадим долазну поруку са помоћника „%s“\n"

#: src/lib/util/helper.c:571
#, c-format
msgid "Error writing to `%s': %s\n"
msgstr "Грешка писања у „%s“: %s\n"

#: src/lib/util/network.c:163
#, c-format
msgid "Unable to shorten unix path `%s' while keeping name unique\n"
msgstr ""
"Не могу да скратим јуникс путању „%s“ док задржавам назив јединственим\n"

#: src/lib/util/network.c:1284
#, c-format
msgid ""
"Fatal internal logic error, process hangs in `%s' (abort with CTRL-C)!\n"
msgstr ""
"Кобна унутрашња логичка грешка, процес се заплео у „%s“ (прекините са КТРЛ-"
"Ц)!\n"

#: src/lib/util/os_installation.c:416
#, c-format
msgid ""
"Could not determine installation path for %s.  Set `%s' environment "
"variable.\n"
msgstr ""
"Не могу да одредим путању инсталирања за „%s“.  Поставите „%s“ променљиву "
"окружења.\n"

#: src/lib/util/os_installation.c:787
#, c-format
msgid "Could not find binary `%s' in PATH!\n"
msgstr "Не могу да нађем извршну „%s“ у ПУТАЊИ!\n"

#: src/lib/util/os_installation.c:820
#, c-format
msgid "Binary `%s' exists, but is not SUID\n"
msgstr ""

#: src/lib/util/plugin.c:87
#, c-format
msgid "Initialization of plugin mechanism failed: %s!\n"
msgstr "Покретање механизма прикључка није успело: %s!\n"

#: src/lib/util/plugin.c:158
#, c-format
msgid "`%s' failed to resolve method '%s' with error: %s\n"
msgstr "„%s“ није успело да реши метод '%s' са грешком: %s\n"

#: src/lib/util/plugin.c:215
#, c-format
msgid "`%s' failed for library `%s' with error: %s\n"
msgstr "„%s“ није успело за библиотеку '%s' са грешком: %s\n"

#: src/lib/util/plugin.c:371
msgid "Could not determine plugin installation path.\n"
msgstr "Не могу да одредим путању инсталирања прикључка.\n"

#: src/lib/util/program.c:314
#, fuzzy, c-format
msgid "Unreadable configuration file `%s'. Exiting ...\n"
msgstr "Лоша датотека подешавања „%s“, излазим ...\n"

#: src/lib/util/program.c:329
#, fuzzy
msgid "Malformed configuration. Exiting ...\n"
msgstr "Лоше подешавање, излазим ...\n"

#: src/lib/util/regex.c:123
#, c-format
msgid "Bad mask: %d\n"
msgstr "Лоша маска: %d\n"

#: src/lib/util/resolver_api.c:221
#, c-format
msgid ""
"Missing `%s' for `%s' in configuration, DNS resolution will be unavailable.\n"
msgstr ""

#: src/lib/util/resolver_api.c:243
#, fuzzy, c-format
msgid ""
"Missing `%s' or numeric IP address for `%s' of `%s' in configuration, DNS "
"resolution will be unavailable.\n"
msgstr ""
"Морате навести „%s“ или бројевну ИП адресу за „%s“ од „%s“ у подешавањима!\n"

#: src/lib/util/resolver_api.c:888
#, c-format
msgid "Timeout trying to resolve hostname `%s'.\n"
msgstr "Истекло је време при покушају решавања назива домаћина „%s“.\n"

#: src/lib/util/resolver_api.c:901
#, c-format
msgid "Timeout trying to resolve IP address `%s'.\n"
msgstr "Истекло је време при покушају решавања ИП адресе „%s“.\n"

#: src/lib/util/resolver_api.c:1086
#, fuzzy
msgid "Resolver not configured correctly.\n"
msgstr "Основна услуга „%s“ није подешена исправно!\n"

#: src/lib/util/resolver_api.c:1175 src/lib/util/resolver_api.c:1198
#: src/lib/util/resolver_api.c:1212
#, fuzzy, c-format
msgid "Could not resolve our FQDN: %s\n"
msgstr "Не могу да решим наш „FQDN“ : %s\n"

#: src/lib/util/service.c:650
#, fuzzy, c-format
msgid ""
"Processing code for message of type %u did not call "
"`GNUNET_SERVICE_client_continue' after %s\n"
msgstr ""
"Обрађивачки код за поруку врсте %u није позвао „GNUNET_SERVER_receive_done“ "
"након „%s“\n"

#: src/lib/util/service.c:841
#, c-format
msgid "Unknown address family %d\n"
msgstr "Непозната породица адресе „%d“\n"

#: src/lib/util/service.c:956
#, c-format
msgid "Could not parse IPv4 network specification `%s' for `%s:%s'\n"
msgstr "Не могу да обрадим спецификацију ИПв4 мреже „%s“ за `%s:%s'\n"

#: src/lib/util/service.c:997
#, c-format
msgid "Could not parse IPv6 network specification `%s' for `%s:%s'\n"
msgstr "Не могу да обрадим спецификацију ИПв6 мреже „%s“ за `%s:%s'\n"

#: src/lib/util/service.c:1100 src/lib/util/service.c:1106
#: src/service/arm/gnunet-service-arm.c:412
#: src/service/arm/gnunet-service-arm.c:418
#, c-format
msgid "Require valid port number for service `%s' in configuration!\n"
msgstr "Захтева исправан број прикључника за услугу „%s“ у подешавањима!\n"

#: src/lib/util/service.c:1163 src/service/arm/gnunet-service-arm.c:484
#, c-format
msgid ""
"Disabling UNIX domain socket support for service `%s', failed to create UNIX "
"domain socket: %s\n"
msgstr ""
"Искључујем подршку прикључнице ЈУНИКС домена за услугу „%s“, нисм успео да "
"направим прикључницу ЈУНИКС домена: %s\n"

#: src/lib/util/service.c:1181 src/service/arm/gnunet-service-arm.c:505
#, c-format
msgid "Have neither PORT nor UNIXPATH for service `%s', but one is required\n"
msgstr ""
"Немам ни ПРИКЉУЧНИК ни ЈУНИКС_ПУТАЊУ за услугу „%s“, али је једно потребно\n"

#: src/lib/util/service.c:1212 src/service/arm/gnunet-service-arm.c:536
#, c-format
msgid "Failed to resolve `%s': %s\n"
msgstr "Нисам успео да решим „%s“: %s\n"

#: src/lib/util/service.c:1231 src/service/arm/gnunet-service-arm.c:555
#, c-format
msgid "Failed to find %saddress for `%s'.\n"
msgstr "Нисам успео да нађем %s адресу за „%s“.\n"

#: src/lib/util/service.c:1406
#, c-format
msgid "`%s' failed for port %d (%s).\n"
msgstr "„%s“ није успело за прикључник %d (%s).\n"

#: src/lib/util/service.c:1418
#, c-format
msgid "`%s' failed for port %d (%s): address already in use\n"
msgstr "„%s“ није успело за прикључник %d (%s): адреса је већ у употреби\n"

#: src/lib/util/service.c:1425
#, c-format
msgid "`%s' failed for `%s': address already in use\n"
msgstr "„%s“ није успело за „%s“: адреса је већ у употреби\n"

#: src/lib/util/service.c:1486
#, c-format
msgid "Specified value for `%s' of service `%s' is invalid\n"
msgstr "Наведена вредност за „%s“ услуге „%s“ је неисправна\n"

#: src/lib/util/service.c:1510
#, c-format
msgid "Could not access pre-bound socket %u, will try to bind myself\n"
msgstr ""
"Не могу да приступим унапред свезаној прикључници %u, покушаћу да свежем "
"себе самог\n"

#: src/lib/util/service.c:1583
msgid ""
"Could not bind to any of the ports I was supposed to, refusing to run!\n"
msgstr ""

#: src/lib/util/service.c:1653
msgid "No such user"
msgstr "Нема таквог корисника"

#: src/lib/util/service.c:1668
#, c-format
msgid "Cannot change user/group to `%s': %s\n"
msgstr "Не могу да променим власника/групу на „%s“: %s\n"

#: src/lib/util/service.c:1767
msgid "Service process failed to initialize\n"
msgstr "Процес услуге није успео да се покрене\n"

#: src/lib/util/service.c:1772
msgid "Service process could not initialize server function\n"
msgstr "Процес услуге не може да покрене функцију сервера\n"

#: src/lib/util/service.c:1777
msgid "Service process failed to report status\n"
msgstr "Процес услуге није успео да извести о стању\n"

#: src/lib/util/service.c:1990 src/lib/util/service.c:2304
msgid "do daemonize (detach from terminal)"
msgstr "ради демонизацију (откачиње од терминала)"

#: src/lib/util/service.c:2065 src/lib/util/service.c:2080
#: src/lib/util/service.c:2353 src/lib/util/service.c:2368
#: src/service/transport/transport-testing-communicator.c:1059
#, c-format
msgid "Malformed configuration file `%s', exit ...\n"
msgstr "Лоша датотека подешавања „%s“, излазим ...\n"

#: src/lib/util/service.c:2092 src/lib/util/service.c:2381
msgid "Malformed configuration, exit ...\n"
msgstr "Лоше подешавање, излазим ...\n"

#: src/lib/util/socks.c:636
#, c-format
msgid "Attempting to use invalid port %d as SOCKS proxy for service `%s'.\n"
msgstr ""

#: src/lib/util/socks.c:653
#, c-format
msgid "Attempting to proxy service `%s' to invalid port %d or hostname.\n"
msgstr ""

#: src/lib/util/strings.c:394
#, c-format
msgid "Character sets requested were `%s'->`%s'\n"
msgstr "Скупови знакова се захтевају где је „%s“–>„%s“\n"

#: src/lib/util/strings.c:514
msgid "Failed to expand `$HOME': environment variable `HOME' not set"
msgstr ""
"Нисам успео да раширим „$HOME“: променљива окружења „HOME“ није постављена"

#: src/lib/util/strings.c:1053
msgid "IPv6 address did not start with `['\n"
msgstr "ИПв6 адреса не почиње са [\n"

#: src/lib/util/strings.c:1061
msgid "IPv6 address did contain ':' to separate port number\n"
msgstr "ИПв6 адреса садржи : за раздвајање броја прикључника\n"

#: src/lib/util/strings.c:1069
msgid "IPv6 address did contain ']' before ':' to separate port number\n"
msgstr "ИПв6 адреса садржи ] пре : за раздвајање броја прикључника\n"

#: src/lib/util/strings.c:1078
msgid "IPv6 address did contain a valid port number after the last ':'\n"
msgstr "ИПв6 адреса садржи исправан број прикључника након последње „:“\n"

#: src/lib/util/strings.c:1087
#, c-format
msgid "Invalid IPv6 address `%s': %s\n"
msgstr "Неисправна ИПв6 адреса „%s“: %s\n"

#: src/lib/util/strings.c:1271 src/lib/util/strings.c:1282
msgid "Port not in range\n"
msgstr "Прикључник није у опсегу\n"

#: src/lib/util/strings.c:1291
#, c-format
msgid "Malformed port policy `%s'\n"
msgstr "Лоша политика прикључника „%s“\n"

#: src/lib/util/strings.c:1359 src/lib/util/strings.c:1391
#: src/lib/util/strings.c:1439 src/lib/util/strings.c:1452
#, c-format
msgid "Invalid format for IP: `%s'\n"
msgstr "Неисправан формат за ИП: „%s“\n"

#: src/lib/util/strings.c:1416
#, c-format
msgid "Invalid network notation ('/%d' is not legal in IPv4 CIDR)."
msgstr "Неисправна напомена мреже („/%d“ није исправно у ИПв4 ЦИДР-у)."

#: src/lib/util/strings.c:1461
#, c-format
msgid "Invalid format: `%s'\n"
msgstr "Неисправан формат: „%s“\n"

#: src/lib/util/strings.c:1496
#, c-format
msgid "Invalid network notation (does not end with ';': `%s')\n"
msgstr "Неисправна напомена мреже (не завршава се са „;“: „%s“)\n"

#: src/lib/util/strings.c:1562
#, c-format
msgid "Wrong format `%s' for netmask\n"
msgstr "Погрешан формат „%s“ за мрежну маску\n"

#: src/lib/util/strings.c:1597
#, c-format
msgid "Wrong format `%s' for network\n"
msgstr "Погрешан формат „%s“ за мрежу\n"

#: src/lib/util/time.c:901 src/lib/util/time.c:929
#, c-format
msgid "Failed to map `%s', cannot assure monotonic time!\n"
msgstr ""

#: src/lib/util/time.c:937
#, c-format
msgid ""
"Failed to setup monotonic time file `%s', cannot assure monotonic time!\n"
msgstr ""

#: src/plugin/datacache/plugin_datacache_heap.c:492
msgid "Heap datacache running\n"
msgstr "Остава података скупине ради\n"

#: src/plugin/datacache/plugin_datacache_sqlite.c:1035
#: src/plugin/datastore/plugin_datastore_sqlite.c:532
#: src/plugin/namecache/plugin_namecache_sqlite.c:236
#: src/plugin/namestore/plugin_namestore_sqlite.c:243
msgid "Tried to close sqlite without finalizing all prepared statements.\n"
msgstr "Покушај да затворим скулајт без довршавања свих спремљених изјава.\n"

#: src/plugin/datastore/plugin_datastore_heap.c:895
msgid "Heap database running\n"
msgstr "База података скупине ради\n"

#: src/plugin/datastore/plugin_datastore_postgres.c:238
#: src/plugin/datastore/plugin_datastore_postgres.c:850
msgid "Postgresql exec failure"
msgstr ""

#: src/plugin/datastore/plugin_datastore_postgres.c:811
msgid "Failed to drop table from database.\n"
msgstr "Нисам успео да избацим табелу из базе података.\n"

#: src/plugin/datastore/plugin_datastore_sqlite.c:87
#, c-format
msgid "`%s' failed at %s:%u with error: %s"
msgstr "„%s“ није успело на %s:%u са грешком: %s"

#: src/plugin/datastore/plugin_datastore_sqlite.c:311
#: src/plugin/namecache/plugin_namecache_sqlite.c:179
#: src/plugin/namestore/plugin_namestore_sqlite.c:948
#: src/plugin/peerstore/plugin_peerstore_sqlite.c:567
#, c-format
msgid "Unable to initialize SQLite: %s.\n"
msgstr "Не могу да покренем СКуЛајт: %s.\n"

#: src/plugin/datastore/plugin_datastore_sqlite.c:634
msgid "sqlite bind failure"
msgstr ""

#: src/plugin/datastore/plugin_datastore_sqlite.c:675
#, fuzzy
msgid "Data too large"
msgstr "Вредност је превелика.\n"

#: src/plugin/datastore/plugin_datastore_sqlite.c:1252
msgid "sqlite version to old to determine size, assuming zero\n"
msgstr "скулајт издање је престаро за одређивање величине, подразумевам нулу\n"

#: src/plugin/datastore/plugin_datastore_sqlite.c:1267
#: src/plugin/datastore/plugin_datastore_sqlite.c:1280
#, fuzzy
msgid "error preparing statement\n"
msgstr "Нисам успео да припремим стање „%s“\n"

#: src/plugin/datastore/plugin_datastore_sqlite.c:1288
#, fuzzy
msgid "error stepping\n"
msgstr "„%s“ се зауставља"

#: src/plugin/datastore/plugin_datastore_sqlite.c:1296
#, c-format
msgid ""
"Using sqlite page utilization to estimate payload (%llu pages of size %llu "
"bytes)\n"
msgstr ""
"Користим страницу коришћења скулајта да проценим утовар (%llu странице "
"величине %llu бајта)\n"

#: src/plugin/datastore/plugin_datastore_sqlite.c:1338
#: src/plugin/namecache/plugin_namecache_sqlite.c:563
msgid "Sqlite database running\n"
msgstr "База података Скулајта ради\n"

#: src/plugin/datastore/plugin_datastore_template.c:252
msgid "Template database running\n"
msgstr "База података шаблона ради\n"

#: src/plugin/gns/plugin_gnsrecord_gns.c:167
msgid "This is a memento of an older block for internal maintenance."
msgstr ""

#: src/plugin/gns/plugin_gnsrecord_gns.c:206
#, fuzzy, c-format
msgid "Unable to parse zone key record `%s'\n"
msgstr "Не могу да обрадим „MX“ запис „%s“\n"

#: src/plugin/gns/plugin_gnsrecord_gns.c:220
msgid "Record type does not match parsed record type\n"
msgstr ""

#: src/plugin/gns/plugin_gnsrecord_gns.c:243
#, c-format
msgid "Unable to parse GNS2DNS record `%s'\n"
msgstr "Не могу да обрадим „GNS2DNS“ запис „%s“\n"

#: src/plugin/gns/plugin_gnsrecord_gns.c:260
#, fuzzy, c-format
msgid "Failed to serialize GNS2DNS record with value `%s': Not a DNS name.\n"
msgstr "Нисам успео да серијализујем ГНС2ДНС запис са вредношћу „%s“\n"

#: src/plugin/gns/plugin_gnsrecord_gns.c:284
#, c-format
msgid "Unable to parse VPN record string `%s'\n"
msgstr "Не могу да обрадим ниску ВПН записа „%s“\n"

#: src/plugin/gns/plugin_gnsrecord_gns.c:316
#, fuzzy, c-format
msgid "Unable to parse BOX record string `%s'\n"
msgstr "Не могу да обрадим ниску ВПН записа „%s“\n"

#: src/plugin/gns/plugin_gnsrecord_gns.c:348
#, fuzzy, c-format
msgid "Unable to parse SBOX record string `%s'\n"
msgstr "Не могу да обрадим ниску ВПН записа „%s“\n"

#: src/plugin/gns/plugin_gnsrecord_gns.c:365
#, c-format
msgid ""
"Unable to parse SBOX record string `%s', the rightmost label `%s' does not "
"start with an underscore\n"
msgstr ""

#: src/plugin/gnsrecord/plugin_gnsrecord_dns.c:389
#, c-format
msgid "Unable to parse IPv4 address `%s'\n"
msgstr "Не могу да обрадим ИПв4 адресу „%s“\n"

#: src/plugin/gnsrecord/plugin_gnsrecord_dns.c:407
#, c-format
msgid "Failed to serialize NS record with value `%s'\n"
msgstr "Нисам успео да серијализујем НС запис са вредношћу „%s“\n"

#: src/plugin/gnsrecord/plugin_gnsrecord_dns.c:428
#, c-format
msgid "Failed to serialize CNAME record with value `%s'\n"
msgstr "Нисам успео да серијализујем ЦНАЗИВ запис са вредношћу „%s“\n"

#: src/plugin/gnsrecord/plugin_gnsrecord_dns.c:502
#, c-format
msgid "Failed to serialize CERT record with %u bytes\n"
msgstr "Нисам успео да серијализујем УВЕР запис са %u бајта\n"

#: src/plugin/gnsrecord/plugin_gnsrecord_dns.c:538
#, c-format
msgid "Unable to parse SOA record `%s'\n"
msgstr "Не могу да обрадим „SOA“ запис „%s“\n"

#: src/plugin/gnsrecord/plugin_gnsrecord_dns.c:555
#, c-format
msgid "Failed to serialize SOA record with mname `%s' and rname `%s'\n"
msgstr ""
"Нисам успео да серијализујем СОА запис са називом „%s“ и р-називом „%s“\n"

#: src/plugin/gnsrecord/plugin_gnsrecord_dns.c:575
#, c-format
msgid "Failed to serialize PTR record with value `%s'\n"
msgstr "Нисам успео да серијализујем ПТР запис са вредношћу „%s“\n"

#: src/plugin/gnsrecord/plugin_gnsrecord_dns.c:595
#, c-format
msgid "Unable to parse MX record `%s'\n"
msgstr "Не могу да обрадим „MX“ запис „%s“\n"

#: src/plugin/gnsrecord/plugin_gnsrecord_dns.c:607
#, c-format
msgid "Failed to serialize MX record with hostname `%s'\n"
msgstr "Нисам успео да серијализујем МИкс запис са називом домаћина „%s“\n"

#: src/plugin/gnsrecord/plugin_gnsrecord_dns.c:630
#, fuzzy, c-format
msgid "Unable to parse SRV record `%s'\n"
msgstr "Не могу да обрадим „SOA“ запис „%s“\n"

#: src/plugin/gnsrecord/plugin_gnsrecord_dns.c:643
#, fuzzy, c-format
msgid "Failed to serialize SRV record with target `%s'\n"
msgstr "Нисам успео да серијализујем НС запис са вредношћу „%s“\n"

#: src/plugin/gnsrecord/plugin_gnsrecord_dns.c:663
#, fuzzy, c-format
msgid "Unable to parse URI record `%s'\n"
msgstr "Не могу да обрадим „SOA“ запис „%s“\n"

#: src/plugin/gnsrecord/plugin_gnsrecord_dns.c:680
#: src/plugin/gnsrecord/plugin_gnsrecord_dns.c:691
#, fuzzy, c-format
msgid "Failed to serialize URI record with target `%s'\n"
msgstr "Нисам успео да серијализујем НС запис са вредношћу „%s“\n"

#: src/plugin/gnsrecord/plugin_gnsrecord_dns.c:710
#, c-format
msgid "Unable to parse IPv6 address `%s'\n"
msgstr "Не могу да обрадим ИПв6 адресу „%s“\n"

#: src/plugin/gnsrecord/plugin_gnsrecord_dns.c:731
#: src/plugin/gnsrecord/plugin_gnsrecord_dns.c:745
#, fuzzy, c-format
msgid "Unable to parse TLSA/SMIMEA record string `%s'\n"
msgstr "Не могу да обрадим ниску ТЛСА записа „%s“\n"

#: src/plugin/gnsrecord/plugin_gnsrecord_dns.c:764
#, fuzzy, c-format
msgid "Unable to parse CAA record string `%s'\n"
msgstr "Не могу да обрадим ниску ТЛСА записа „%s“\n"

#: src/plugin/messenger/plugin_gnsrecord_messenger.c:142
#: src/plugin/messenger/plugin_gnsrecord_messenger.c:158
#, fuzzy, c-format
msgid "Unable to parse MESSENGER_ROOM_ENTRY record `%s'\n"
msgstr "Не могу да обрадим „SOA“ запис „%s“\n"

#: src/plugin/messenger/plugin_gnsrecord_messenger.c:179
#: src/plugin/messenger/plugin_gnsrecord_messenger.c:194
#, fuzzy, c-format
msgid "Unable to parse MESSENGER_ROOM_DETAILS record `%s'\n"
msgstr "Не могу да обрадим „SOA“ запис „%s“\n"

#: src/plugin/namecache/plugin_namecache_flat.c:117
#: src/plugin/namecache/plugin_namecache_flat.c:252
#: src/plugin/namestore/plugin_namestore_flat.c:174
#: src/plugin/namestore/plugin_namestore_flat.c:422
#, fuzzy, c-format
msgid "Unable to initialize file: %s.\n"
msgstr "Не могу да покренем СКуЛајт: %s.\n"

#: src/plugin/namecache/plugin_namecache_flat.c:128
#: src/plugin/namestore/plugin_namestore_flat.c:185
#, fuzzy, c-format
msgid "Unable to get filesize: %s.\n"
msgstr "Не могу да покренем СКуЛајт: %s.\n"

#: src/plugin/namecache/plugin_namecache_flat.c:147
#, fuzzy, c-format
msgid "Unable to read file: %s.\n"
msgstr "Нисам успео да прочитам датотеку"

#: src/plugin/namecache/plugin_namecache_flat.c:403
msgid "flat plugin running\n"
msgstr ""

#: src/plugin/namecache/plugin_namecache_sqlite.c:189
#: src/plugin/namecache/plugin_namecache_sqlite.c:203
#, fuzzy, c-format
msgid "Failed to setup database at `%s'\n"
msgstr "Нисам успео да покренем „%s“ на „%s“\n"

#: src/plugin/namestore/plugin_namestore_flat.c:193
#, c-format
msgid "File too big to map: %llu bytes.\n"
msgstr ""

#: src/plugin/namestore/plugin_namestore_flat.c:217
#, c-format
msgid "Namestore database file `%s' malformed\n"
msgstr ""

#: src/plugin/namestore/plugin_namestore_flat.c:790
#, fuzzy
msgid "Flat file database running\n"
msgstr "База података шаблона ради\n"

#: src/plugin/namestore/plugin_namestore_sqlite.c:194
#: src/plugin/namestore/plugin_namestore_sqlite.c:204
#, fuzzy, c-format
msgid "Failed to setup database with: `%s'\n"
msgstr "Нисам успео да покренем „%s“ на „%s“\n"

#: src/plugin/namestore/plugin_namestore_sqlite.c:1003
#, fuzzy
msgid "SQlite database running\n"
msgstr "База података Скулајта ради\n"

#: src/plugin/peerstore/plugin_peerstore_sqlite.c:485
#, c-format
msgid ""
"Error executing SQL query: %s\n"
"  %s\n"
msgstr ""
"Грешка извршавања СКуЛ упита: %s\n"
"  %s\n"

#: src/plugin/peerstore/plugin_peerstore_sqlite.c:520
#, c-format
msgid ""
"Error preparing SQL query: %s\n"
"  %s\n"
msgstr ""
"Грешка припремања СКуЛ упита: %s\n"
"  %s\n"

#: src/plugin/peerstore/plugin_peerstore_sqlite.c:603
#, fuzzy, c-format
msgid "Unable to create indices: %s.\n"
msgstr "Нисам успео да направим индексе\n"

#: src/service/arm/gnunet-service-arm.c:391
#, c-format
msgid ""
"Disabling IPv6 support for service `%s', failed to create IPv6 socket: %s\n"
msgstr ""
"Искључујем ИПв6 подршку за услугу „%s“, нисм успео да направим ИПв6 "
"прикључницу: %s\n"

#: src/service/arm/gnunet-service-arm.c:951
#, c-format
msgid "Failed to start service `%s'\n"
msgstr "Нисам успео да покренем услугу „%s“\n"

#: src/service/arm/gnunet-service-arm.c:962
#, c-format
msgid "Starting service `%s'\n"
msgstr "Покрећем услугу „%s“\n"

#: src/service/arm/gnunet-service-arm.c:1062
#, c-format
msgid "Unable to create socket for service `%s': %s\n"
msgstr "Не могу да направим прикључницу за услугу „%s“: %s\n"

#: src/service/arm/gnunet-service-arm.c:1093
#, c-format
msgid "Unable to bind listening socket for service `%s' to address `%s': %s\n"
msgstr ""
"Не могу да увежем прикључницу ослушкивања за услугу „%s“ на адресу „%s“: %s\n"

#: src/service/arm/gnunet-service-arm.c:1124
#, c-format
msgid "ARM now monitors connections to service `%s' at `%s'\n"
msgstr "АУР сада надгледа везе ка услузи „%s“ на „%s“\n"

#: src/service/arm/gnunet-service-arm.c:1272
#, c-format
msgid "Preparing to stop `%s'\n"
msgstr "Припремам се да зауставим „%s“\n"

#: src/service/arm/gnunet-service-arm.c:1604
#, c-format
msgid "Restarting service `%s'.\n"
msgstr "Поново покрећем услугу „%s“.\n"

#: src/service/arm/gnunet-service-arm.c:1755
msgid "exit"
msgstr "излази"

#: src/service/arm/gnunet-service-arm.c:1760
msgid "signal"
msgstr "сигнал"

#: src/service/arm/gnunet-service-arm.c:1765
msgid "unknown"
msgstr "непознато"

#: src/service/arm/gnunet-service-arm.c:1771
#, c-format
msgid "Service `%s' took %s to terminate\n"
msgstr "Услуга „%s“ је узела %s да оконча\n"

#: src/service/arm/gnunet-service-arm.c:1798
#, c-format
msgid "Service `%s' terminated normally, will restart at any time\n"
msgstr ""
"Услуга „%s“ је окончана нормално, поново ће се покренути у било које време\n"

#: src/service/arm/gnunet-service-arm.c:1815
#, c-format
msgid "Service `%s' terminated with status %s/%d, will restart in %s\n"
msgstr ""
"Услуга „%s“ је окончана са стањем %s/%d, поново ће се покренути за %s\n"

#: src/service/arm/mockup-service.c:42
msgid "Initiating shutdown as requested by client.\n"
msgstr "Започињем гашење као што је затражио клијент.\n"

#: src/service/arm/testing_arm_cmd_start_peer.c:197
#, c-format
msgid "Failed to start `%s': %s\n"
msgstr "Нисам успео да покренем „%s“: %s\n"

#: src/service/core/gnunet-service-core.c:329
msgid "# send requests dropped (disconnected)"
msgstr "# захтеви слања су одбачени (веза је прекинута)"

#: src/service/core/gnunet-service-core.c:355
msgid "# dequeuing CAR (duplicate request)"
msgstr ""

#: src/service/core/gnunet-service-core.c:419
#, c-format
msgid "# bytes of messages of type %u received"
msgstr "# бајтови порука врсте %u су примљени"

#: src/service/core/gnunet-service-core.c:505
msgid "# messages discarded (session disconnected)"
msgstr "# поруке су одбачене (сесија је ископчана)"

#: src/service/core/gnunet-service-core.c:824
#, fuzzy, c-format
msgid "# messages of type %u discarded (client busy)"
msgstr "# бајтови порука врсте %u су примљени"

#: src/service/core/gnunet-service-core.c:954
#, fuzzy, c-format
msgid "Core service of `%s' ready.\n"
msgstr "Кључна услуга „%4s“ је спремна.\n"

#: src/service/core/gnunet-service-core_kx.c:511
msgid "# bytes encrypted"
msgstr "# бајтова шифрованих"

#: src/service/core/gnunet-service-core_kx.c:569
msgid "# bytes decrypted"
msgstr "# бајтова дешифрованих"

#: src/service/core/gnunet-service-core_kx.c:666
msgid "# PAYLOAD dropped (out of order)"
msgstr "# УТОВАР је одбачен (ван поретка)"

#: src/service/core/gnunet-service-core_kx.c:718
msgid "# key exchanges initiated"
msgstr "# кључ измена је покренут"

#: src/service/core/gnunet-service-core_kx.c:775
msgid "# key exchanges stopped"
msgstr "# кључ измена је заустављен"

#: src/service/core/gnunet-service-core_kx.c:807
#, fuzzy
msgid "# PING messages transmitted"
msgstr "# ПОНГ поруке су направљене"

#: src/service/core/gnunet-service-core_kx.c:867
msgid "# old ephemeral keys ignored"
msgstr "# стари једнократни кључеви су занемарени"

#: src/service/core/gnunet-service-core_kx.c:882
#, fuzzy
msgid "# duplicate ephemeral keys. Not verifying."
msgstr "# стари једнократни кључеви су занемарени"

#: src/service/core/gnunet-service-core_kx.c:918
#, fuzzy
msgid "# EPHEMERAL_KEYs rejected (bad signature)"
msgstr "# поруке ЈЕДНОКРАТНОГ_КЉУЧА су примљене"

#: src/service/core/gnunet-service-core_kx.c:937
#, fuzzy, c-format
msgid ""
"EPHEMERAL_KEY from peer `%s' rejected as its validity range does not match "
"our system time (%llu not in [%llu,%llu]).\n"
msgstr ""
"Порука једнократног кључа од парњака „%s“ је одбачена јер њен опсег "
"исправности не одговара времену нашег система (%llu није у [%llu,%llu]).\n"

#: src/service/core/gnunet-service-core_kx.c:944
#, fuzzy
msgid "# EPHEMERAL_KEY messages rejected due to time"
msgstr "# поруке ЈЕДНОКРАТНОГ_КЉУЧА су примљене"

#: src/service/core/gnunet-service-core_kx.c:963
#, fuzzy
msgid "# valid ephemeral keys received"
msgstr "# једнократни кључеви су примљени"

#: src/service/core/gnunet-service-core_kx.c:1077
msgid "# PING messages received"
msgstr "# ПИНГ поруке су примљене"

#: src/service/core/gnunet-service-core_kx.c:1087
msgid "# PING messages dropped (out of order)"
msgstr "# ПИНГ поруке су одбачене (ван поретка)"

#: src/service/core/gnunet-service-core_kx.c:1139
msgid "# PONG messages created"
msgstr "# ПОНГ поруке су направљене"

#: src/service/core/gnunet-service-core_kx.c:1170
msgid "# sessions terminated by timeout"
msgstr "# сесије су окончане временским истеком"

#: src/service/core/gnunet-service-core_kx.c:1183
msgid "# keepalive messages sent"
msgstr "# поруке држања у животу су послате"

#: src/service/core/gnunet-service-core_kx.c:1240
msgid "# PONG messages received"
msgstr "# ПОНГ поруке су примљене"

#: src/service/core/gnunet-service-core_kx.c:1248
msgid "# PONG messages dropped (connection down)"
msgstr "# ПОНГ поруке су одбачене (веза је пала)"

#: src/service/core/gnunet-service-core_kx.c:1257
msgid "# PONG messages dropped (out of order)"
msgstr "# ПОНГ поруке су одбачене (ван поретка)"

#: src/service/core/gnunet-service-core_kx.c:1299
msgid "# PONG messages decrypted"
msgstr "# ПОНГ поруке су дешифроване"

#: src/service/core/gnunet-service-core_kx.c:1342
msgid "# session keys confirmed via PONG"
msgstr "# кључеви сесије су потврђени путем ПОНГ-а"

#: src/service/core/gnunet-service-core_kx.c:1354
msgid "# timeouts prevented via PONG"
msgstr "# временски истеци су спречени путем ПОНГ-а"

#: src/service/core/gnunet-service-core_kx.c:1363
msgid "# rekey operations confirmed via PONG"
msgstr "# операције рекључа су потврђене путем ПОНГ-а"

#: src/service/core/gnunet-service-core_kx.c:1533
msgid "# DATA message dropped (out of order)"
msgstr "# ПОДАТАКА порука је одбачена (ван поретка)"

#: src/service/core/gnunet-service-core_kx.c:1545
#, c-format
msgid ""
"Session to peer `%s' went down due to key expiration (should not happen)\n"
msgstr ""
"Сесија за парњака „%s“ је пала услед истека кључа (није требало да се деси)\n"

#: src/service/core/gnunet-service-core_kx.c:1549
msgid "# sessions terminated by key expiration"
msgstr "# сесије су окончане истеком кључа"

#: src/service/core/gnunet-service-core_kx.c:1630
#: src/service/core/gnunet-service-core_kx.c:1659
msgid "# bytes dropped (duplicates)"
msgstr "# бајтови одбачени (удвострученост)"

#: src/service/core/gnunet-service-core_kx.c:1644
msgid "# bytes dropped (out of sequence)"
msgstr "# бајтови одбачени (ван низа)"

#: src/service/core/gnunet-service-core_kx.c:1691
msgid "# bytes dropped (ancient message)"
msgstr "# бајтови одбачени (стара порука)"

#: src/service/core/gnunet-service-core_kx.c:1701
msgid "# bytes of payload decrypted"
msgstr "# бајтови утовара су дешифровани"

#: src/service/core/gnunet-service-core_sessions.c:252
#: src/service/core/gnunet-service-core_sessions.c:337
#: src/service/fs/gnunet-service-fs_cp.c:484
#: src/service/fs/gnunet-service-fs_cp.c:1377
#: src/service/topology/gnunet-daemon-topology.c:545
#: src/service/topology/gnunet-daemon-topology.c:627
msgid "# peers connected"
msgstr "# парњаци су повезани"

#: src/service/core/gnunet-service-core_sessions.c:285
msgid "# type map refreshes sent"
msgstr "# освежавања мапе врсте су послата"

#: src/service/core/gnunet-service-core_sessions.c:400
#, fuzzy
msgid "# outdated typemap confirmations received"
msgstr "# мапе врсте су примљене"

#: src/service/core/gnunet-service-core_sessions.c:418
#, fuzzy
msgid "# valid typemap confirmations received"
msgstr "# мапе врсте су примљене"

#: src/service/core/gnunet-service-core_typemap.c:169
#: src/service/core/gnunet-service-core_typemap.c:183
msgid "# type maps received"
msgstr "# мапе врсте су примљене"

#: src/service/core/gnunet-service-core_typemap.c:217
msgid "# updates to my type map"
msgstr "# ажурирања за моју мапу врсте"

#: src/service/datastore/datastore_api.c:340
#, fuzzy
msgid "DATASTORE disconnected"
msgstr "Прекинута је веза са"

#: src/service/datastore/datastore_api.c:462
#, fuzzy
msgid "Disconnected from DATASTORE"
msgstr "Прекинута је веза са"

#: src/service/datastore/datastore_api.c:565
msgid "# queue overflows"
msgstr "# прекорачења реда"

#: src/service/datastore/datastore_api.c:595
msgid "# queue entries created"
msgstr "# уноси реда су створени"

#: src/service/datastore/datastore_api.c:756
msgid "# status messages received"
msgstr "# поруке стања су примљене"

#: src/service/datastore/datastore_api.c:810
msgid "# Results received"
msgstr "# Резултати су примљени"

#: src/service/datastore/datastore_api.c:917
msgid "# datastore connections (re)created"
msgstr "# везе смештаја података су (поново) створене"

#: src/service/datastore/datastore_api.c:1007
msgid "# PUT requests executed"
msgstr "# захтеви СТАВИ су извршени"

#: src/service/datastore/datastore_api.c:1068
msgid "# RESERVE requests executed"
msgstr "# захтеви РЕЗЕРВИШИ су извршени"

#: src/service/datastore/datastore_api.c:1113
msgid "# RELEASE RESERVE requests executed"
msgstr "# захтеви ОТПУСТИ РЕЗЕРВИШИ су извршени"

#: src/service/datastore/datastore_api.c:1171
msgid "# REMOVE requests executed"
msgstr "# захтеви УКЛОНИ су извршени"

#: src/service/datastore/datastore_api.c:1230
msgid "# GET REPLICATION requests executed"
msgstr "# захтеви ДОБАВИ ПРЕСЛИКАНОСТ су изршени"

#: src/service/datastore/datastore_api.c:1276
msgid "# GET ZERO ANONYMITY requests executed"
msgstr "# захтеви ДОБАВИ НУЛТУ АНОНИМНОСТ су извршени"

#: src/service/datastore/datastore_api.c:1357
msgid "# GET requests executed"
msgstr "# захтеви ДОБАВИ су извршени"

#: src/service/datastore/gnunet-service-datastore.c:335
msgid "# bytes expired"
msgstr "# бајтови су истекли"

#: src/service/datastore/gnunet-service-datastore.c:419
msgid "# bytes purged (low-priority)"
msgstr "# бајтови су избачени (ниска хитност)"

#: src/service/datastore/gnunet-service-datastore.c:551
msgid "# results found"
msgstr "# резултати су нађени"

#: src/service/datastore/gnunet-service-datastore.c:593
#, fuzzy, c-format
msgid ""
"Insufficient space (%llu bytes are available) to satisfy RESERVE request for "
"%llu bytes\n"
msgstr ""
"Недовољно простора (доступних бајтова %llu) за задовољавање „%s“ захтева за "
"%llu бајта\n"

#: src/service/datastore/gnunet-service-datastore.c:606
#, c-format
msgid ""
"The requested amount (%llu bytes) is larger than the cache size (%llu "
"bytes)\n"
msgstr ""
"Захтевана количина (%llu бајта) је већа од величине оставе (%llu бајта)\n"

#: src/service/datastore/gnunet-service-datastore.c:612
msgid ""
"Insufficient space to satisfy request and requested amount is larger than "
"cache size"
msgstr ""
"Недовољно простора за задовољавање захтева а захтевана количина је већа од "
"величине оставе"

#: src/service/datastore/gnunet-service-datastore.c:619
msgid "Insufficient space to satisfy request"
msgstr "Недовољно простора за задовољавање захтева"

#: src/service/datastore/gnunet-service-datastore.c:626
#: src/service/datastore/gnunet-service-datastore.c:677
#: src/service/datastore/gnunet-service-datastore.c:820
#: src/service/datastore/gnunet-service-datastore.c:1431
msgid "# reserved"
msgstr "# је резервисано"

#: src/service/datastore/gnunet-service-datastore.c:693
msgid "Could not find matching reservation"
msgstr "Не могу да нађем одговарајућу резервацију"

#: src/service/datastore/gnunet-service-datastore.c:743
msgid "# bytes stored"
msgstr "# бајтови су смештени"

#: src/service/datastore/gnunet-service-datastore.c:758
#, c-format
msgid "Need %llu bytes more space (%llu allowed, using %llu)\n"
msgstr ""
"Потребна су још %llu бајта простора (%llu је дозвољено, користим %llu)\n"

#: src/service/datastore/gnunet-service-datastore.c:858
msgid "# GET requests received"
msgstr "# захтеви ДОБАВИ су примљени"

#: src/service/datastore/gnunet-service-datastore.c:888
#, fuzzy
msgid "# GET KEY requests received"
msgstr "# захтеви ДОБАВИ су примљени"

#: src/service/datastore/gnunet-service-datastore.c:899
msgid "# requests filtered by bloomfilter"
msgstr "# захтеви су филтрирани блумфилтером"

#: src/service/datastore/gnunet-service-datastore.c:940
msgid "# GET REPLICATION requests received"
msgstr "# захтеви ДОБАВИ ПРЕСЛИКАНОСТ су примљени"

#: src/service/datastore/gnunet-service-datastore.c:971
msgid "# GET ZERO ANONYMITY requests received"
msgstr "# захтеви ДОБАВИ НУЛТУ АНОНИМНОСТ су примљени"

#: src/service/datastore/gnunet-service-datastore.c:1012
msgid "Content not found"
msgstr "Нисам нашао садржај"

#: src/service/datastore/gnunet-service-datastore.c:1019
msgid "# bytes removed (explicit request)"
msgstr "# бајта је уклоњено (изричити захтев)"

#: src/service/datastore/gnunet-service-datastore.c:1058
msgid "# REMOVE requests received"
msgstr "# захтеви УКЛОНИ су уклоњени"

#: src/service/datastore/gnunet-service-datastore.c:1109
#, fuzzy, c-format
msgid ""
"Datastore payload must have been inaccurate (%lld < %lld). Recomputing it.\n"
msgstr ""
"Утовар смештаја података није тачан (%lld < %lld).  Покушавам да поправим.\n"

#: src/service/datastore/gnunet-service-datastore.c:1114
#: src/service/datastore/gnunet-service-datastore.c:1283
#, c-format
msgid "New payload: %lld\n"
msgstr ""

#: src/service/datastore/gnunet-service-datastore.c:1169
#, c-format
msgid "Loading `%s' datastore plugin\n"
msgstr "Учитавам прикључак „%s“ смештаја података\n"

#: src/service/datastore/gnunet-service-datastore.c:1178
#, c-format
msgid "Failed to load datastore plugin for `%s'\n"
msgstr "Нисам успео да учитам прикључак смештаја података за „%s“\n"

#: src/service/datastore/gnunet-service-datastore.c:1238
msgid "Bloomfilter construction complete.\n"
msgstr "Изградња блумфилтера је завршена.\n"

#: src/service/datastore/gnunet-service-datastore.c:1290
msgid "Rebuilding bloomfilter.  Please be patient.\n"
msgstr "Поново градим блумфилтер.  Будите стрпљиви.\n"

#: src/service/datastore/gnunet-service-datastore.c:1300
msgid "Plugin does not support get_keys function. Please fix!\n"
msgstr "Прикључак не подржава функцију „get_keys“. Поправите то!\n"

#: src/service/datastore/gnunet-service-datastore.c:1466
#, c-format
msgid "# bytes used in file-sharing datastore `%s'"
msgstr "# бајтови су коришћени у смештају података дељења датотека „%s“"

#: src/service/datastore/gnunet-service-datastore.c:1475
msgid "# quota"
msgstr "# квота"

#: src/service/datastore/gnunet-service-datastore.c:1478
msgid "# cache size"
msgstr "# величина кеша"

#: src/service/datastore/gnunet-service-datastore.c:1494
#, c-format
msgid "Could not use specified filename `%s' for bloomfilter.\n"
msgstr "Не могу да користим наведени назив датотеке „%s“ за блумфилтер.\n"

#: src/service/datastore/gnunet-service-datastore.c:1515
#: src/service/datastore/gnunet-service-datastore.c:1537
#, c-format
msgid "Failed to remove bogus bloomfilter file `%s'\n"
msgstr "Нисам успео да уклоним лажну датотеку блумфилтера „%s“\n"

#: src/service/datastore/gnunet-service-datastore.c:1576
msgid "Failed to initialize bloomfilter.\n"
msgstr "Нисам успео да покренем блумфилтер.\n"

#: src/service/dht/gnunet_dht_profiler.c:925
#, c-format
msgid "Exiting as the number of peers is %u\n"
msgstr "Излазим јер је број парњака %u\n"

#: src/service/dht/gnunet_dht_profiler.c:958
#, fuzzy
msgid "number of peers to start"
msgstr "број парњака у концензусу"

#: src/service/dht/gnunet_dht_profiler.c:964
#, fuzzy
msgid "number of PUTs to perform per peer"
msgstr "број битова за тражење доказивања о раду"

#: src/service/dht/gnunet_dht_profiler.c:970
msgid "name of the file with the login information for the testbed"
msgstr "назив датотеке са подацима пријављивања за пробно место"

#: src/service/dht/gnunet_dht_profiler.c:976
msgid "delay between rounds for collecting statistics (default: 30 sec)"
msgstr ""

#: src/service/dht/gnunet_dht_profiler.c:982
msgid "delay to start doing PUTs (default: 1 sec)"
msgstr ""

#: src/service/dht/gnunet_dht_profiler.c:988
msgid "delay to start doing GETs (default: 5 min)"
msgstr ""

#: src/service/dht/gnunet_dht_profiler.c:993
msgid "replication degree for DHT PUTs"
msgstr ""

#: src/service/dht/gnunet_dht_profiler.c:999
msgid "chance that a peer is selected at random for PUTs"
msgstr ""

#: src/service/dht/gnunet_dht_profiler.c:1005
msgid "timeout for DHT PUT and GET requests (default: 1 min)"
msgstr ""

#: src/service/dht/gnunet_dht_profiler.c:1026
#, fuzzy
msgid "Measure quality and performance of the DHT service."
msgstr "Мери квалитет и учинковитост НСЕ услуге."

#: src/service/dns/gnunet-dns-monitor.c:387
#: src/service/dns/gnunet-dns-monitor.c:392
msgid "only monitor DNS queries"
msgstr "само надгледа ДНС упите"

#: src/service/dns/gnunet-dns-monitor.c:404
msgid "Monitor DNS queries."
msgstr "Надгледа ДНС упите."

#: src/service/dns/gnunet-dns-redirector.c:240
msgid "set A records"
msgstr "поставља A записе"

#: src/service/dns/gnunet-dns-redirector.c:246
msgid "set AAAA records"
msgstr "поставља AAAA записе"

#: src/service/dns/gnunet-dns-redirector.c:259
msgid "Change DNS replies to point elsewhere."
msgstr "Мења ДНС одговоре да показују негде другде."

#: src/service/dns/gnunet-service-dns.c:463
msgid "# DNS requests answered via TUN interface"
msgstr "# на ДНС захтеве је одговорено путем ТУН сучеља"

#: src/service/dns/gnunet-service-dns.c:617
msgid "# DNS exit failed (failed to open socket)"
msgstr "# ДНС излаз није успео (нисам успео да отворим прикључницу)"

#: src/service/dns/gnunet-service-dns.c:753
msgid "# External DNS response discarded (no matching request)"
msgstr "# Спољни ДНС одговор је одбачен (нема одговарајућег захтева)"

#: src/service/dns/gnunet-service-dns.c:829
msgid "# Client response discarded (no matching request)"
msgstr "# Одговор клијента је одбачен (нема одговарајућег захтева)"

#: src/service/dns/gnunet-service-dns.c:951
msgid "Received malformed IPv4-UDP packet on TUN interface.\n"
msgstr "Примих лош ИПв4-УДП пакет на ТУН сучељу.\n"

#: src/service/dns/gnunet-service-dns.c:970
msgid "Received malformed IPv6-UDP packet on TUN interface.\n"
msgstr "Примих лош ИПв6-УДП пакет на ТУН сучељу.\n"

#: src/service/dns/gnunet-service-dns.c:981
#, c-format
msgid "Got non-IP packet with %u bytes and protocol %u from TUN\n"
msgstr "Добих не-ИП пакет са %u бајта и протокол %u са ТУН-а\n"

#: src/service/dns/gnunet-service-dns.c:993
msgid "DNS interceptor got non-DNS packet (dropped)\n"
msgstr ""

#: src/service/dns/gnunet-service-dns.c:996
msgid "# Non-DNS UDP packet received via TUN interface"
msgstr "# Не-ДНС УДП пакет је примљен путем ТУН сучеља"

#: src/service/dns/gnunet-service-dns.c:1066
msgid "# DNS requests received via TUN interface"
msgstr "# ДНС захтеви су примљени путем ТУН сучеља"

#: src/service/dns/gnunet-service-dns.c:1114
#: src/service/exit/gnunet-daemon-exit.c:3704
msgid "need a valid IPv4 or IPv6 address\n"
msgstr "потребна је исправна ИПв4 или ИПв6 адреса\n"

#: src/service/dns/gnunet-service-dns.c:1125
#, c-format
msgid "`%s' is not SUID or the path is invalid, will not run DNS interceptor\n"
msgstr ""

#: src/service/exit/gnunet-daemon-exit.c:968
msgid "# TCP packets sent via TUN"
msgstr "# ТЦП пакети су послати путем ТУН-а"

#: src/service/exit/gnunet-daemon-exit.c:1074
msgid "# ICMP packets sent via TUN"
msgstr "# ICMP пакети су послати путем TUN-а"

#: src/service/exit/gnunet-daemon-exit.c:1368
msgid "# UDP packets sent via TUN"
msgstr "# UDP пакети су послати путем TUN-а"

#: src/service/exit/gnunet-daemon-exit.c:1500
#: src/service/exit/gnunet-daemon-exit.c:1612
#: src/service/exit/gnunet-daemon-exit.c:1662
#: src/service/exit/gnunet-daemon-exit.c:1745
#: src/service/exit/gnunet-daemon-exit.c:1872
#: src/service/exit/gnunet-daemon-exit.c:2013
#: src/service/exit/gnunet-daemon-exit.c:2283
#, fuzzy
msgid "# Bytes received from CADET"
msgstr "# Бајтови су примљени од TUN-а"

#: src/service/exit/gnunet-daemon-exit.c:1504
#, fuzzy
msgid "# UDP IP-exit requests received via cadet"
msgstr "# Захтеви УДП ИП-излаза су примљени путем меша"

#: src/service/exit/gnunet-daemon-exit.c:1616
#, fuzzy
msgid "# UDP service requests received via cadet"
msgstr "# Захтеви УДП услуге су примљени путем меша"

#: src/service/exit/gnunet-daemon-exit.c:1658
#, fuzzy
msgid "# TCP service creation requests received via cadet"
msgstr "# Захтеви стварања ТЦП услуге су примљени путем меша"

#: src/service/exit/gnunet-daemon-exit.c:1749
#, fuzzy
msgid "# TCP IP-exit creation requests received via cadet"
msgstr "# Захтеви стварања ТЦП ИП-излаза су примљени путем меша"

#: src/service/exit/gnunet-daemon-exit.c:1837
msgid "# TCP DATA requests dropped (no session)"
msgstr "# TCP DATA захтеви су одбачени (нема сесије)"

#: src/service/exit/gnunet-daemon-exit.c:1876
#, fuzzy
msgid "# TCP data requests received via cadet"
msgstr "# Захтеви ТЦП података су примљени путем меша"

#: src/service/exit/gnunet-daemon-exit.c:2017
#, fuzzy
msgid "# ICMP IP-exit requests received via cadet"
msgstr "# Захтеви ИЦМП ИП-излаза су примљени путем меша"

#: src/service/exit/gnunet-daemon-exit.c:2088
#: src/service/exit/gnunet-daemon-exit.c:2363
#: src/service/exit/gnunet-daemon-exit.c:2733
#: src/service/vpn/gnunet-service-vpn.c:816
#: src/service/vpn/gnunet-service-vpn.c:1003
#: src/service/vpn/gnunet-service-vpn.c:2133
msgid "# ICMPv4 packets dropped (type not allowed)"
msgstr "# ICMPv4 пакети су одбачени (врста није дозвољена)"

#: src/service/exit/gnunet-daemon-exit.c:2153
#: src/service/exit/gnunet-daemon-exit.c:2430
#: src/service/exit/gnunet-daemon-exit.c:2774
#: src/service/vpn/gnunet-service-vpn.c:889
#: src/service/vpn/gnunet-service-vpn.c:1042
#: src/service/vpn/gnunet-service-vpn.c:2199
msgid "# ICMPv6 packets dropped (type not allowed)"
msgstr "# ICMPv6 пакети су одбачени (врста није дозвољена)"

#: src/service/exit/gnunet-daemon-exit.c:2287
#, fuzzy
msgid "# ICMP service requests received via cadet"
msgstr "# Захтеви ИЦМП услуге су примљени путем меша"

#: src/service/exit/gnunet-daemon-exit.c:2346
#: src/service/vpn/gnunet-service-vpn.c:994
#: src/service/vpn/gnunet-service-vpn.c:2121
msgid "# ICMPv4 packets dropped (impossible PT to v6)"
msgstr "# ICMPv4 пакети су одбачени (немогуће PT за v6)"

#: src/service/exit/gnunet-daemon-exit.c:2413
#: src/service/vpn/gnunet-service-vpn.c:872
#: src/service/vpn/gnunet-service-vpn.c:2163
#: src/service/vpn/gnunet-service-vpn.c:2177
msgid "# ICMPv6 packets dropped (impossible PT to v4)"
msgstr "# ICMPv6 пакети су одбачени (немогуће PT за v4)"

#: src/service/exit/gnunet-daemon-exit.c:2495
#: src/service/exit/gnunet-daemon-exit.c:3196
#, fuzzy
msgid "# Inbound CADET channels created"
msgstr "# Долазни МЕШ канали су створени"

#: src/service/exit/gnunet-daemon-exit.c:2616
#, c-format
msgid "Got duplicate service records for `%s:%u'\n"
msgstr "Добих двоструке записе услуге за `%s:%u'\n"

#: src/service/exit/gnunet-daemon-exit.c:2636
#, fuzzy
msgid "# Messages transmitted via cadet channels"
msgstr "# Бајтови су пренесени путем меш канала"

#: src/service/exit/gnunet-daemon-exit.c:2828
msgid "# ICMP packets dropped (not allowed)"
msgstr "# ICMP пакет је одбачен (није дозвољен)"

#: src/service/exit/gnunet-daemon-exit.c:2837
msgid "ICMP Packet dropped, have no matching connection information\n"
msgstr "ICMP Пакет је одбачен, нема одговарајуће податке о вези\n"

#: src/service/exit/gnunet-daemon-exit.c:2913
msgid "UDP Packet dropped, have no matching connection information\n"
msgstr "UDP Пакет је одбачен, нема одговарајуће податке о вези\n"

#: src/service/exit/gnunet-daemon-exit.c:2987
msgid "TCP Packet dropped, have no matching connection information\n"
msgstr "TCP Пакет је одбачен, нема одговарајуће податке о вези\n"

#: src/service/exit/gnunet-daemon-exit.c:3036
msgid "# Packets received from TUN"
msgstr "# Пакети су примљени од TUN-а"

#: src/service/exit/gnunet-daemon-exit.c:3051
msgid "# Bytes received from TUN"
msgstr "# Бајтови су примљени од TUN-а"

#: src/service/exit/gnunet-daemon-exit.c:3078
msgid "IPv4 packet options received.  Ignored.\n"
msgstr "Опције IPv4 пакета су примљене.  Занемарено.\n"

#: src/service/exit/gnunet-daemon-exit.c:3109
#, c-format
msgid "IPv4 packet with unsupported next header %u received.  Ignored.\n"
msgstr ""
"IPv4 пакет са неподржаним следећим заглављем %u је примљен.  Занемарено.\n"

#: src/service/exit/gnunet-daemon-exit.c:3161
#, c-format
msgid "IPv6 packet with unsupported next header %d received.  Ignored.\n"
msgstr ""
"IPv6 пакет са неподржаним следећим заглављем %d је примљен.  Занемарено.\n"

#: src/service/exit/gnunet-daemon-exit.c:3170
#, c-format
msgid "Packet from unknown protocol %u received.  Ignored.\n"
msgstr "Пакет са непознатог протокола %u је примљен.  Занемарено.\n"

#: src/service/exit/gnunet-daemon-exit.c:3373
#: src/service/exit/gnunet-daemon-exit.c:3384
#, c-format
msgid "Option `%s' for domain `%s' is not formatted correctly!\n"
msgstr "Опција „%s“ за домен „%s“ није форматирана исправна!\n"

#: src/service/exit/gnunet-daemon-exit.c:3398
#: src/service/exit/gnunet-daemon-exit.c:3406
#, c-format
msgid "`%s' is not a valid port number (for domain `%s')!"
msgstr "„%s“ није исправан број прикључника (за домен „%s“)!"

#: src/service/exit/gnunet-daemon-exit.c:3448
#, c-format
msgid "No addresses found for hostname `%s' of service `%s'!\n"
msgstr "Није нађена ниједна адрееса за назив домаћина „%s“ услуге „%s“!\n"

#: src/service/exit/gnunet-daemon-exit.c:3463
#: src/service/exit/gnunet-daemon-exit.c:3478
#, c-format
msgid "Service `%s' configured for IPv4, but IPv4 is disabled!\n"
msgstr "Услуга „%s“ је подешена за IPv4, али IPv4 је искључено!\n"

#: src/service/exit/gnunet-daemon-exit.c:3492
#, c-format
msgid "No IP addresses found for hostname `%s' of service `%s'!\n"
msgstr "Није нађена ниједна ИП адрееса за назив домаћина „%s“ услуге „%s“!\n"

#: src/service/exit/gnunet-daemon-exit.c:3637
msgid ""
"This system does not support IPv4, will disable IPv4 functions despite them "
"being enabled in the configuration\n"
msgstr ""
"Овај систем не подржава IPv4, искључиће IPv4 функције упркос томе што су "
"укључене у подешавањима\n"

#: src/service/exit/gnunet-daemon-exit.c:3646
msgid ""
"This system does not support IPv6, will disable IPv6 functions despite them "
"being enabled in the configuration\n"
msgstr ""
"Овај систем не подржава IPv6, искључиће IPv6 функције упркос томе што су "
"укључене у подешавањима\n"

#: src/service/exit/gnunet-daemon-exit.c:3654
msgid ""
"Cannot enable IPv4 exit but disable IPv4 on TUN interface, will use "
"ENABLE_IPv4=YES\n"
msgstr ""
"Не могу да укључим ИПв4 излаз али искључујем ИПв4 на ТУН сучељу, користићу "
"„ENABLE_IPv4=ДА“\n"

#: src/service/exit/gnunet-daemon-exit.c:3661
msgid ""
"Cannot enable IPv6 exit but disable IPv6 on TUN interface, will use "
"ENABLE_IPv6=YES\n"
msgstr ""
"Не могу да укључим ИПв6 излаз али искључујем ИПв6 на ТУН сучељу, користићу "
"„ENABLE_IPv6=ДА“\n"

#: src/service/exit/gnunet-daemon-exit.c:3832
msgid "Must be a number"
msgstr "Мора бити број"

#: src/service/exit/gnunet-daemon-exit.c:3948
#, c-format
msgid "`%s' is not SUID or the path is invalid, EXIT will not work\n"
msgstr ""

#: src/service/exit/gnunet-daemon-exit.c:3960
#: src/service/pt/gnunet-daemon-pt.c:1210
msgid "No useful service enabled.  Exiting.\n"
msgstr "Ниједна корисна услуга није укључена.  Излазим.\n"

#: src/service/exit/gnunet-daemon-exit.c:4114
msgid "Daemon to run to provide an IP exit node for the VPN"
msgstr "Демон за покретање за обезбеђивање чвора ИП излаза за ВПН"

#: src/service/fs/fs_api.c:481
#, c-format
msgid "Could not open file `%s': %s"
msgstr "Не могу да отворим датотеку „%s“: %s"

#: src/service/fs/fs_api.c:492
#, c-format
msgid "Could not read file `%s': %s"
msgstr "Не могу да читам датотеку „%s“: %s"

#: src/service/fs/fs_api.c:500
#, c-format
msgid "Short read reading from file `%s'!"
msgstr "Кратко читање читајући из датотеке „%s“!"

#: src/service/fs/fs_api.c:1157
#, c-format
msgid "Failed to resume publishing information `%s': %s\n"
msgstr "Нисам успео да наставим са подацима објављивања „%s“: %s\n"

#: src/service/fs/fs_api.c:1708
#, c-format
msgid "Failure while resuming publishing operation `%s': %s\n"
msgstr "Неуспех приликом настављања са радњом објављивања „%s“: %s\n"

#: src/service/fs/fs_api.c:1723
#, c-format
msgid "Failed to resume publishing operation `%s': %s\n"
msgstr "Нисам успео да наставим са радњом објављивања „%s“: %s\n"

#: src/service/fs/fs_api.c:2452
#, c-format
msgid "Failure while resuming unindexing operation `%s': %s\n"
msgstr ""
"Неуспех приликом настављања са радњом поништавања индексирања „%s“: %s\n"

#: src/service/fs/fs_api.c:2463
#, c-format
msgid "Failed to resume unindexing operation `%s': %s\n"
msgstr "Нисам успео да наставим са радњом поништавања индексирања „%s“: %s\n"

#: src/service/fs/fs_api.c:2611 src/service/fs/fs_api.c:2857
#, c-format
msgid "Failed to resume sub-download `%s': %s\n"
msgstr "Нисам успео да наставим са садржаним преузимањем „%s“: %s\n"

#: src/service/fs/fs_api.c:2629
#, c-format
msgid "Failed to resume sub-search `%s': %s\n"
msgstr "Нисам успео да наставим са садржаном претрагом „%s“: %s\n"

#: src/service/fs/fs_api.c:2645 src/service/fs/fs_api.c:2665
#: src/service/fs/fs_api.c:3164
#, c-format
msgid "Failure while resuming search operation `%s': %s\n"
msgstr "Неуспех приликом настављања са радњом претраге „%s“: %s\n"

#: src/service/fs/fs_api.c:2847
#, c-format
msgid "Failed to resume sub-download `%s': could not open file `%s'\n"
msgstr ""
"Нисам успео да наставим са садржаним преузимањем „%s“: не могу да отворим "
"датотеку „%s“\n"

#: src/service/fs/fs_api.c:3108
msgid "Could not resume running search, will resume as paused search\n"
msgstr ""
"Не могу да наставим са покренутом претрагом, наставићу као са паузираном "
"претрагом\n"

#: src/service/fs/fs_directory.c:216
msgid "MAGIC mismatch.  This is not a GNUnet directory.\n"
msgstr "МАГИЈА не одговара.  Ово није директоријум ГНУнет-а.\n"

#: src/service/fs/fs_download.c:311
msgid ""
"Recursive downloads of directories larger than 4 GB are not supported on 32-"
"bit systems\n"
msgstr ""
"Дубинска преузимања директоријума већих од 4 GB нису подржана на 32-битним "
"системима\n"

#: src/service/fs/fs_download.c:333
msgid "Directory too large for system address space\n"
msgstr "Директоријум је превелик за простор адресу система\n"

#: src/service/fs/fs_download.c:347
#, fuzzy, c-format
msgid ""
"Failed to access full directory contents of `%s' for recursive download\n"
msgstr "Нисам успео да направим директоријум за дубинско преузимање „%s“\n"

#: src/service/fs/fs_download.c:529 src/service/fs/fs_download.c:542
#, c-format
msgid "Failed to open file `%s' for writing"
msgstr "Нисам успео да отворим датотеку „%s“ за писање"

#: src/service/fs/fs_download.c:961
#, c-format
msgid "Failed to create directory for recursive download of `%s'\n"
msgstr "Нисам успео да направим директоријум за дубинско преузимање „%s“\n"

#: src/service/fs/fs_download.c:1066
msgid "internal error decrypting content"
msgstr "унутрашња грешка дешифровања садржаја"

#: src/service/fs/fs_download.c:1089
#, c-format
msgid "Download failed: could not open file `%s': %s"
msgstr "Преузимање није успело: не могу да отворим датотеку „%s“: %s"

#: src/service/fs/fs_download.c:1100
#, c-format
msgid "Failed to seek to offset %llu in file `%s': %s"
msgstr "Нисам успео да пређем на померај %llu у датотеци „%s“: %s"

#: src/service/fs/fs_download.c:1110
#, c-format
msgid "Failed to write block of %u bytes at offset %llu in file `%s': %s"
msgstr ""
"Нисам успео да запишем блок од %u бајта на померају %llu у датотеци „%s“: %s"

#: src/service/fs/fs_download.c:1218
msgid "internal error decoding tree"
msgstr "унутрашња грешка декодирања стабла"

#: src/service/fs/fs_download.c:1889
msgid "Invalid URI"
msgstr "Неисправан УРИ"

#: src/service/fs/fs_getopt.c:237
#, c-format
msgid ""
"Unknown metadata type in metadata option `%s'.  Using metadata type "
"`unknown' instead.\n"
msgstr ""
"Непозната врста метаподатака у опцији метаподатака „%s“.  Користим уместо "
"тога користим врсту метаподатака `unknown'.\n"

#: src/service/fs/fs_list_indexed.c:191
#, c-format
msgid "Failed to not connect to `%s' service.\n"
msgstr "Нисам успео да се не повежем са „%s“ услугом.\n"

#: src/service/fs/fs_misc.c:129
#, c-format
msgid "Did not find mime type `%s' in extension list.\n"
msgstr "Нисам успео да нађем миме врсту „%s“ на списку проширења.\n"

#: src/service/fs/fs_namespace.c:203
#, c-format
msgid "Failed to open `%s' for writing: %s\n"
msgstr "Нисам успео да отворим „%s“ ради уписа: %s\n"

#: src/service/fs/fs_namespace.c:234
#, c-format
msgid "Failed to write `%s': %s\n"
msgstr "Нисам успео да пишем „%s“: %s\n"

#: src/service/fs/fs_namespace.c:331
#, c-format
msgid "Failed to read `%s': %s\n"
msgstr "Нисам успео да прочитам „%s“: %s\n"

#: src/service/fs/fs_namespace.c:458
msgid "Failed to connect to datastore."
msgstr "Нисам успео да се повежем са смештајем података."

#: src/service/fs/fs_publish.c:129 src/service/fs/fs_publish.c:439
#, c-format
msgid "Publishing failed: %s"
msgstr "Објављивање није успело: %s"

#: src/service/fs/fs_publish.c:732
#, fuzzy, c-format
msgid "Can not index file `%s': %s.\n"
msgstr "Не могу да отворим датотеку кључа домаћина „%s“: %s\n"

#: src/service/fs/fs_publish.c:789 src/service/fs/fs_publish.c:835
#: src/service/fs/fs_publish.c:856 src/service/fs/fs_publish.c:887
#: src/service/fs/fs_publish.c:1155
#, c-format
msgid "Can not index file `%s': %s.  Will try to insert instead.\n"
msgstr "Не могу да индексирам датотеку „%s“: %s.  Покушаћу да је уметнем.\n"

#: src/service/fs/fs_publish.c:791
#, fuzzy
msgid "error on index-start request to `fs' service"
msgstr "истекло је време на захтев почетка индекса за „fs“ услугу"

#: src/service/fs/fs_publish.c:837
msgid "failed to compute hash"
msgstr "нисам успео да прорачунам хеш"

#: src/service/fs/fs_publish.c:857
msgid "filename too long"
msgstr "назив датотеке је предуг"

#: src/service/fs/fs_publish.c:889
msgid "could not connect to `fs' service"
msgstr "не могу да се повежем са „fs“ услугом"

#: src/service/fs/fs_publish.c:915
#, c-format
msgid "Failed to get file identifiers for `%s'\n"
msgstr "Нисам успео да добавим одреднике датотеке за „%s“\n"

#: src/service/fs/fs_publish.c:1004 src/service/fs/fs_publish.c:1041
msgid "Can not create LOC URI. Will continue with CHK instead.\n"
msgstr ""

#: src/service/fs/fs_publish.c:1108
#, c-format
msgid "Recursive upload failed at `%s': %s"
msgstr "Дубински утовар није успео на „%s“: %s"

#: src/service/fs/fs_publish.c:1116
#, c-format
msgid "Recursive upload failed: %s"
msgstr "Дубински утовар није успео: %s"

#: src/service/fs/fs_publish.c:1157
msgid "needs to be an actual file"
msgstr "треба да буде актуелна датотека"

#: src/service/fs/fs_publish.c:1397
#, fuzzy, c-format
msgid "Datastore failure: %s"
msgstr "# Неуспеси „СТАВИ“ смештаја података"

#: src/service/fs/fs_publish.c:1489
#, c-format
msgid "Reserving space for %u entries and %llu bytes for publication\n"
msgstr "Резервишем простор за %u уноса и %llu бајта за објављивање\n"

#: src/service/fs/fs_publish_ksk.c:213
msgid "Could not connect to datastore."
msgstr "Не могу да се повежем са смештајем података."

#: src/service/fs/fs_publish_ublock.c:215
msgid "Internal error."
msgstr "Унутрашња грешка."

#: src/service/fs/fs_search.c:830 src/service/fs/fs_search.c:901
#, c-format
msgid "Failed to parse URI `%s': %s\n"
msgstr "Нисам успео да обрадим УРИ „%s“: %s\n"

#: src/service/fs/fs_search.c:994
#, c-format
msgid "Got result with unknown block type `%d', ignoring"
msgstr "Добих резултат са непознатом врстом блока „%d“, занемарујем"

#: src/service/fs/fs_unindex.c:64
msgid "Failed to find given position in file"
msgstr "Нисам успео да нађем дати положај у датотеци"

#: src/service/fs/fs_unindex.c:69
msgid "Failed to read file"
msgstr "Нисам успео да прочитам датотеку"

#: src/service/fs/fs_unindex.c:276
#, fuzzy
msgid "Error communicating with `fs' service."
msgstr "Грешка у комуникацији са услугом ПОДАЦИ_ПАРЊАКА: %s\n"

#: src/service/fs/fs_unindex.c:327
msgid "Failed to connect to FS service for unindexing."
msgstr "Нисам успео да се повежем на ФС услугу зарад поништавања индексирања."

#: src/service/fs/fs_unindex.c:377 src/service/fs/fs_unindex.c:390
msgid "Failed to get KSKs from directory scan."
msgstr "Нисам успео да добавим KSKs из скенирања директоријума."

#: src/service/fs/fs_unindex.c:386
#, c-format
msgid "Internal error scanning `%s'.\n"
msgstr "Унутрашња грешка скенирања „%s“.\n"

#: src/service/fs/fs_unindex.c:447
#, c-format
msgid "Failed to remove UBlock: %s\n"
msgstr "Нисам успео да уклоним „UBlock“: %s\n"

#: src/service/fs/fs_unindex.c:593 src/service/fs/fs_unindex.c:657
msgid "Failed to connect to `datastore' service."
msgstr "Нисам успео да се повежем са „datastore“ услугом."

#: src/service/fs/fs_unindex.c:670
msgid "Failed to open file for unindexing."
msgstr "Нисам успео да отворим датотеку за поништавање индексирања."

#: src/service/fs/fs_unindex.c:709
msgid "Failed to compute hash of file."
msgstr "Нисам успео да израчунам хеш датотеке."

#: src/service/fs/fs_uri.c:232
#, fuzzy, no-c-format
msgid "Malformed KSK URI (`%' must be followed by HEX number)"
msgstr "„%“ мора бити праћено HEX бројем"

#: src/service/fs/fs_uri.c:291
msgid "Malformed KSK URI (must not begin or end with `+')"
msgstr "Лоша KSK УРИ (не сме почињати или завршавати се са знаком +)"

#: src/service/fs/fs_uri.c:309
#, fuzzy
msgid "Malformed KSK URI (`++' not allowed)"
msgstr "Лоша KSK УРИ (не сме почињати или завршавати се са знаком +)"

#: src/service/fs/fs_uri.c:316
#, fuzzy
msgid "Malformed KSK URI (quotes not balanced)"
msgstr "Лоша KSK УРИ (не сме почињати или завршавати се са знаком +)"

#: src/service/fs/fs_uri.c:383
#, fuzzy
msgid "Malformed SKS URI (wrong syntax)"
msgstr "Лоша SKS УРИ"

#: src/service/fs/fs_uri.c:424
#, fuzzy
msgid "Malformed CHK URI (wrong syntax)"
msgstr "Лоша CHK УРИ"

#: src/service/fs/fs_uri.c:441
msgid "Malformed CHK URI (failed to decode CHK)"
msgstr ""

#: src/service/fs/fs_uri.c:518
#, fuzzy
msgid "LOC URI malformed (wrong syntax)"
msgstr "LOC УРИ је лоше"

#: src/service/fs/fs_uri.c:535
#, fuzzy
msgid "LOC URI malformed (no CHK)"
msgstr "LOC УРИ је лоше"

#: src/service/fs/fs_uri.c:545
#, fuzzy
msgid "LOC URI malformed (missing LOC)"
msgstr "LOC УРИ је лоше"

#: src/service/fs/fs_uri.c:553
#, fuzzy
msgid "LOC URI malformed (wrong syntax for public key)"
msgstr "LOC УРИ је лоше (не могу да декодирам јавни кључ)"

#: src/service/fs/fs_uri.c:562
msgid "LOC URI malformed (could not decode public key)"
msgstr "LOC УРИ је лоше (не могу да декодирам јавни кључ)"

#: src/service/fs/fs_uri.c:568
#, fuzzy
msgid "LOC URI malformed (could not find signature)"
msgstr "SKS УРИ је лоше (не могу да нашем потпис)"

#: src/service/fs/fs_uri.c:575
#, fuzzy
msgid "LOC URI malformed (wrong syntax for signature)"
msgstr "SKS УРИ је лоше (не могу да нашем потпис)"

#: src/service/fs/fs_uri.c:586
#, fuzzy
msgid "LOC URI malformed (could not decode signature)"
msgstr "SKS УРИ је лоше (не могу да декодирам потпис)"

#: src/service/fs/fs_uri.c:593
#, fuzzy
msgid "LOC URI malformed (wrong syntax for expiration time)"
msgstr "SKS УРИ је лоше (не могу да обрадим време истека)"

#: src/service/fs/fs_uri.c:599
#, fuzzy
msgid "LOC URI malformed (could not parse expiration time)"
msgstr "SKS УРИ је лоше (не могу да обрадим време истека)"

#: src/service/fs/fs_uri.c:613
#, fuzzy
msgid "LOC URI malformed (signature failed validation)"
msgstr "SKS УРИ је лоше (потврђивање потписа није успело)"

#: src/service/fs/fs_uri.c:646
#, fuzzy
msgid "invalid argument"
msgstr "Неисправан аргумент „%s“\n"

#: src/service/fs/fs_uri.c:666
msgid "Unrecognized URI type"
msgstr "Непозната УРИ врста"

#: src/service/fs/fs_uri.c:1061 src/service/fs/fs_uri.c:1088
msgid "No keywords specified!\n"
msgstr "Нису наведене речи кључа!\n"

#: src/service/fs/fs_uri.c:1094
msgid "Number of double-quotes not balanced!\n"
msgstr "Број двоструких квота које нису уравнотежене!\n"

#: src/service/fs/gnunet-daemon-fsprofiler.c:668
msgid "Daemon to use file-sharing to measure its performance."
msgstr "Демон за коришћење дељења датотеке за мерење њене учинковитости."

#: src/service/fs/gnunet-fs-profiler.c:211
msgid "run the experiment with COUNT peers"
msgstr "одрађује експеримент са БРОЈ парњака"

#: src/service/fs/gnunet-fs-profiler.c:218
msgid "specifies name of a file with the HOSTS the testbed should use"
msgstr "наводи назив датотеке са ДОМАЋИНИМА коју пробно место треба да користи"

#: src/service/fs/gnunet-fs-profiler.c:225
msgid "automatically terminate experiment after DELAY"
msgstr "самостално окончава експеримент након ЗАСТОЈА"

#: src/service/fs/gnunet-fs-profiler.c:237
msgid "run a testbed to measure file-sharing performance"
msgstr "покреће пробно место за мерење учинковитости дељења датотека"

#: src/service/fs/gnunet-service-fs.c:364
#: src/service/fs/gnunet-service-fs.c:832
msgid "# client searches active"
msgstr "# претраге клијента су активне"

#: src/service/fs/gnunet-service-fs.c:423
msgid "# replies received for local clients"
msgstr "# одговори су примљени за локалне клијенте"

#: src/service/fs/gnunet-service-fs.c:602
#: src/service/fs/gnunet-service-fs_cp.c:445
msgid "# Loopback routes suppressed"
msgstr "# Руте петље су потиснуте"

#: src/service/fs/gnunet-service-fs.c:785
msgid "# client searches received"
msgstr "# претраге клијента су примљене"

#: src/service/fs/gnunet-service-fs.c:825
msgid "# client searches updated (merged content seen list)"
msgstr "# претраге клијента су освежене (стопљени садржај виђеног списка)"

#: src/service/fs/gnunet-service-fs.c:995
#, fuzzy, c-format
msgid "Hash mismatch trying to index file `%s' which does not have hash `%s'\n"
msgstr ""
"Неодговарајући хеш приликом покушаја индексирања датотеке „%s“ која има хеш "
"„%s“\n"

#: src/service/fs/gnunet-service-fs.c:1237
#, fuzzy
msgid "FS service is lacking HOSTKEY configuration setting.  Exiting.\n"
msgstr ""
"Услузи језгра недостаје поставка подешавања КЉУЧА_ДОМАЋИНА.  Излазим.\n"

#: src/service/fs/gnunet-service-fs.c:1271
#: src/service/hostlist/gnunet-daemon-hostlist.c:343
<<<<<<< Updated upstream
#: src/service/topology/gnunet-daemon-topology.c:1062
=======
#: src/service/topology/gnunet-daemon-topology.c:1061
>>>>>>> Stashed changes
#, c-format
msgid "Failed to connect to `%s' service.\n"
msgstr "Нисам успео да се повежем са „%s“ услугом.\n"

#: src/service/fs/gnunet-service-fs_cadet_client.c:353
#, fuzzy
msgid "# replies received via cadet"
msgstr "# одговори су примљени путем меша"

#: src/service/fs/gnunet-service-fs_cadet_client.c:369
#, fuzzy
msgid "# replies received via cadet dropped"
msgstr "# одговори су примљени путем одбаченог меша"

#: src/service/fs/gnunet-service-fs_cadet_server.c:263
#, fuzzy
msgid "# queries received via CADET not answered"
msgstr "# упити су примљени путем неодговореног меша"

#: src/service/fs/gnunet-service-fs_cadet_server.c:318
#, fuzzy
msgid "# Blocks transferred via cadet"
msgstr "# Блокови су пренесени путем меша"

#: src/service/fs/gnunet-service-fs_cadet_server.c:344
#, fuzzy
msgid "# queries received via cadet"
msgstr "# упути су примљени путем меша"

#: src/service/fs/gnunet-service-fs_cadet_server.c:387
#, fuzzy
msgid "# cadet client connections rejected"
msgstr "# везе меш клијента су одбијене"

#: src/service/fs/gnunet-service-fs_cadet_server.c:394
#: src/service/fs/gnunet-service-fs_cadet_server.c:433
#, fuzzy
msgid "# cadet connections active"
msgstr "# меш везе су радне"

#: src/service/fs/gnunet-service-fs_cp.c:548
msgid "# migration stop messages received"
msgstr "# поруке заустављања миграције су примљене"

#: src/service/fs/gnunet-service-fs_cp.c:552
#, c-format
msgid "Migration of content to peer `%s' blocked for %s\n"
msgstr "Премештање садржаја за парњака „%s“ је блокирано за %s\n"

#: src/service/fs/gnunet-service-fs_cp.c:585
#: src/service/fs/gnunet-service-fs_cp.c:1210
msgid "# P2P searches active"
msgstr "# П2П претраге су активне"

#: src/service/fs/gnunet-service-fs_cp.c:680
msgid "# artificial delays introduced (ms)"
msgstr "# вештачка кашњења су уведена (ms)"

#: src/service/fs/gnunet-service-fs_cp.c:877
msgid "# requests done for free (low load)"
msgstr "# захтева је готово за џабе (слабо учитавање)"

#: src/service/fs/gnunet-service-fs_cp.c:902
msgid "# request dropped, priority insufficient"
msgstr "# захтева је одбачено, недовољно хитности"

#: src/service/fs/gnunet-service-fs_cp.c:912
msgid "# requests done for a price (normal load)"
msgstr "# захтева је готово за цену (нормално учитавање)"

#: src/service/fs/gnunet-service-fs_cp.c:1009
msgid "# requests dropped due to higher-TTL request"
msgstr "# захтеви су одбачени услед вишег-ТТЛ захтева"

#: src/service/fs/gnunet-service-fs_cp.c:1067
msgid "# GET requests received (from other peers)"
msgstr "# „GET“ захтеви су примљени (од других парњака)"

#: src/service/fs/gnunet-service-fs_cp.c:1091
msgid "# requests dropped due to missing reverse route"
msgstr "# захтеви су одбачени јер недостаје повратна рута"

#: src/service/fs/gnunet-service-fs_cp.c:1105
#, fuzzy
msgid "# requests dropped due to full reply queue"
msgstr "# П2П поруке су одбачене због пуног реда"

#: src/service/fs/gnunet-service-fs_cp.c:1162
msgid "# requests dropped due TTL underflow"
msgstr "# захтеви су одбачени услед ниског ТТЛ тока"

#: src/service/fs/gnunet-service-fs_cp.c:1206
msgid "# P2P query messages received and processed"
msgstr "# поруке П2П упита су примљене и обрађене"

#: src/service/fs/gnunet-service-fs_cp.c:1550
msgid "# migration stop messages sent"
msgstr "# поруке зауставља миграције су послате"

#: src/service/fs/gnunet-service-fs_indexing.c:129
#: src/service/fs/gnunet-service-fs_indexing.c:187
#, c-format
msgid "Could not open `%s'.\n"
msgstr "Не могу да отворим „%s“.\n"

#: src/service/fs/gnunet-service-fs_indexing.c:146
#, c-format
msgid "Error writing `%s'.\n"
msgstr "Грешка писања „%s“.\n"

#: src/service/fs/gnunet-service-fs_indexing.c:243
#, c-format
msgid "Failed to delete bogus block: %s\n"
msgstr "Нисам успео да обришем лажни блок: %s\n"

#: src/service/fs/gnunet-service-fs_indexing.c:296
msgid "# index blocks removed: original file inaccessible"
msgstr "# блокови индекси су уклоњени: изворна датотека је неприступачна"

#: src/service/fs/gnunet-service-fs_indexing.c:310
#, c-format
msgid "Could not access indexed file `%s' (%s) at offset %llu: %s\n"
msgstr ""
"Не могу да приступим индексираној датотеци „%s“ (%s) на померају %llu: %s\n"

#: src/service/fs/gnunet-service-fs_indexing.c:314
msgid "not indexed"
msgstr "није индексирано"

#: src/service/fs/gnunet-service-fs_indexing.c:328
#, c-format
msgid "Indexed file `%s' changed at offset %llu\n"
msgstr "Индексирана датотека „%s“ је измењена на померају %llu\n"

#: src/service/fs/gnunet-service-fs_indexing.c:434
#, c-format
msgid ""
"Index request received for file `%s' is already indexed as `%s'.  Permitting "
"anyway.\n"
msgstr ""
"Примљени захтев индексирања за датотеку „%s“ је већ индексиран „%s“.  Ипак "
"одобравам.\n"

#: src/service/fs/gnunet-service-fs_pe.c:260
msgid "# average retransmission delay (ms)"
msgstr "# просечан застој поновног преноса (ms)"

#: src/service/fs/gnunet-service-fs_pe.c:422
msgid "# delay heap timeout (ms)"
msgstr "# истекло је време застоја скупине (ms)"

#: src/service/fs/gnunet-service-fs_pe.c:433
msgid "# query plans executed"
msgstr "# план упита је извршен"

#: src/service/fs/gnunet-service-fs_pe.c:462
msgid "# query messages sent to other peers"
msgstr "# поруке упита су послате другим парњацима"

#: src/service/fs/gnunet-service-fs_pe.c:530
msgid "# requests merged"
msgstr "# захтеви су стопљени"

#: src/service/fs/gnunet-service-fs_pe.c:540
msgid "# requests refreshed"
msgstr "# захтеви су освежени"

#: src/service/fs/gnunet-service-fs_pe.c:600
#: src/service/fs/gnunet-service-fs_pe.c:703
#: src/service/fs/gnunet-service-fs_pe.c:786
msgid "# query plan entries"
msgstr "# пропитује обичне уносе"

#: src/service/fs/gnunet-service-fs_pr.c:305
msgid "# Pending requests created"
msgstr "# Захтеви на чекању су створени"

#: src/service/fs/gnunet-service-fs_pr.c:396
#: src/service/fs/gnunet-service-fs_pr.c:626
msgid "# Pending requests active"
msgstr "# Захтеви на чекању су активни"

#: src/service/fs/gnunet-service-fs_pr.c:795
msgid "# replies received and matched"
msgstr "# одговори су примљени и подударени"

#: src/service/fs/gnunet-service-fs_pr.c:869
msgid "# results found locally"
msgstr "# резултати су пронађени локално"

#: src/service/fs/gnunet-service-fs_pr.c:1003
msgid "# Datastore `PUT' failures"
msgstr "# Неуспеси „СТАВИ“ смештаја података"

#: src/service/fs/gnunet-service-fs_pr.c:1032
msgid "# storage requests dropped due to high load"
msgstr "# захтеви смештаја су одбачени услед високог утовара"

#: src/service/fs/gnunet-service-fs_pr.c:1073
msgid "# Replies received from DHT"
msgstr "# Одговори су примљени од DHT-а"

#: src/service/fs/gnunet-service-fs_pr.c:1228
#, fuzzy
msgid "# Replies received from CADET"
msgstr "# Одговори су примљени од DHT-а"

#: src/service/fs/gnunet-service-fs_pr.c:1283
#, c-format
msgid "Datastore lookup already took %s!\n"
msgstr "Претрага смештаја података је већ узела „%s“!\n"

#: src/service/fs/gnunet-service-fs_pr.c:1304
#, c-format
msgid "On-demand lookup already took %s!\n"
msgstr "Претрага на-захтев је већ узела „%s“!\n"

#: src/service/fs/gnunet-service-fs_pr.c:1371
msgid "# requested DBLOCK or IBLOCK not found"
msgstr "# захтевани DBLOCK или IBLOCK нису нађени"

#: src/service/fs/gnunet-service-fs_pr.c:1433
msgid "# Datastore lookups concluded (error queueing)"
msgstr "# Претраге смештаја података су закључене (грешка стављања у ред)"

#: src/service/fs/gnunet-service-fs_pr.c:1488
msgid "# Datastore lookups concluded (no results)"
msgstr "# Претраге смештаја података су закључене (нема резултата)"

#: src/service/fs/gnunet-service-fs_pr.c:1503
msgid "# Datastore lookups concluded (seen all)"
msgstr "# Претраге смештаја података су закључене (видех све)"

#: src/service/fs/gnunet-service-fs_pr.c:1526
msgid "# Datastore lookups aborted (more than MAX_RESULTS)"
msgstr "# Претраге смештаја података су прекинуте (више од „MAX_RESULTS“)"

#: src/service/fs/gnunet-service-fs_pr.c:1543
msgid "# on-demand blocks matched requests"
msgstr "# блокови на-захтев одговарају захтевима"

#: src/service/fs/gnunet-service-fs_pr.c:1564
msgid "# on-demand lookups performed successfully"
msgstr "# претраге на-захтев су обављене успешно"

#: src/service/fs/gnunet-service-fs_pr.c:1570
msgid "# on-demand lookups failed"
msgstr "# претраге на-захтев нису успеле"

#: src/service/fs/gnunet-service-fs_pr.c:1616
msgid "# Datastore lookups concluded (found last result)"
msgstr "# Претраге смештаја података су закључене (нађох последњи резултат)"

#: src/service/fs/gnunet-service-fs_pr.c:1629
msgid "# Datastore lookups concluded (load too high)"
msgstr "# Претраге смештаја података су закључене (утовар је превелик)"

#: src/service/fs/gnunet-service-fs_pr.c:1680
msgid "# Datastore lookups initiated"
msgstr "# Претраге смештаја података су покренуте"

#: src/service/fs/gnunet-service-fs_pr.c:1744
msgid "# GAP PUT messages received"
msgstr "# поруке ЈАЗ СТАВИ су примљене"

#: src/service/fs/gnunet-service-fs_push.c:643
msgid "time required, content pushing disabled"
msgstr "време је затражено, гурање садржаја је искључено"

#: src/service/fs/meta_data.c:1061 src/service/fs/meta_data.c:1118
msgid "metadata length"
msgstr ""

#: src/service/fs/meta_data.c:1073
#, fuzzy, c-format
msgid "Serialized metadata `%s' larger than allowed (%u > %u)\n"
msgstr "Серијализовани метаподаци „%s“ су већи од дозвољеног (%u>%u)"

#: src/service/fs/meta_data.c:1092
#, fuzzy, c-format
msgid "Failed to deserialize metadata `%s'"
msgstr "Нисам успео да серијализујем НС запис са вредношћу „%s“\n"

#: src/service/gns/gns_tld_api.c:292
msgid "Expected a base32-encoded public zone key\n"
msgstr ""

#: src/service/gns/gnunet-bcd.c:573
#, fuzzy, c-format
msgid "Invalid port number %u\n"
msgstr "Неисправан број прикључника %llu.  Излазим.\n"

#: src/service/gns/gnunet-bcd.c:614
#, fuzzy
msgid "Unable to set up the daemon\n"
msgstr "Не могу да увезем приватни кључ из датотеке „%s“\n"

#: src/service/gns/gnunet-bcd.c:637
msgid "Failed to start HTTP server\n"
msgstr "Нисам успео да покренем ХТТП сервер\n"

#: src/service/gns/gnunet-bcd.c:660
#, fuzzy
msgid "Run HTTP server on port PORT (default is 8888)"
msgstr "Покрећем ХТТП сервер на прикључнику ПРИКЉУЧНИК (основно је 8888)"

#: src/service/gns/gnunet-bcd.c:669
msgid "GNUnet HTTP server to create business cards"
msgstr "ГНУнет ХТТП сервер за стварање бизнис картица"

#: src/service/gns/gnunet-dns2gns.c:296
msgid "Failed to pack DNS response into UDP packet!\n"
msgstr "Нисам успео да упакујем ДНС одговор у УДП пакет!\n"

#: src/service/gns/gnunet-dns2gns.c:377
#, fuzzy
msgid "Failed to parse DNS response!\n"
msgstr "Нисам успео да обрадим ДНС одговор\n"

#: src/service/gns/gnunet-dns2gns.c:451
#, fuzzy, c-format
msgid "VPN returned empty result for `%s'\n"
msgstr "АТС је вратио резултате за %u адресе\n"

#: src/service/gns/gnunet-dns2gns.c:654
#, c-format
msgid "Cannot parse DNS request from %s\n"
msgstr "Не могу да обрадим ДНС захтев од „%s“\n"

#: src/service/gns/gnunet-dns2gns.c:670
#, c-format
msgid "Received malformed DNS request from %s\n"
msgstr "Примих лош ДНС захтев од „%s“\n"

#: src/service/gns/gnunet-dns2gns.c:678
#, c-format
msgid "Received unsupported DNS request from %s\n"
msgstr "Примих неподржан ДНС захтев од „%s“\n"

#: src/service/gns/gnunet-dns2gns.c:839
msgid "No DNS server specified!\n"
msgstr "Није наведен ДНС сервер!\n"

#: src/service/gns/gnunet-dns2gns.c:999
msgid "IP of recursive DNS resolver to use (required)"
msgstr "ИП дубинског ДНС решавача за коришћење (потребно)"

#: src/service/gns/gnunet-dns2gns.c:1016
msgid "GNUnet DNS-to-GNS proxy (a DNS server)"
msgstr "Посредник ДНС-до-ГНС ГНУнет-а (ДНС сервер)"

#: src/service/gns/gnunet-gns-benchmark.c:582
#, fuzzy
msgid "how long to wait between queries"
msgstr "време за чекање између прорачуна"

#: src/service/gns/gnunet-gns-benchmark.c:588
msgid "how long to wait for an answer"
msgstr ""

#: src/service/gns/gnunet-gns-benchmark.c:593
msgid "look for GNS2DNS records instead of ANY"
msgstr ""

#: src/service/gns/gnunet-gns-import.c:490
msgid "This program will import some GNS authorities into your GNS namestore."
msgstr "Овај програм ће увести неке ГНС ауторитете у ваш ГНС смештај назива."

#: src/service/gns/gnunet-gns-proxy.c:116
#: src/service/hostlist/gnunet-daemon-hostlist_client.c:579
#: src/service/hostlist/gnunet-daemon-hostlist_client.c:807
#: src/service/hostlist/gnunet-daemon-hostlist_client.c:816
#: src/service/hostlist/gnunet-daemon-hostlist_client.c:870
#: src/service/hostlist/gnunet-daemon-hostlist_client.c:882
#: src/service/hostlist/gnunet-daemon-hostlist_client.c:992
#: src/service/hostlist/gnunet-daemon-hostlist_client.c:1128
#: src/service/hostlist/gnunet-daemon-hostlist_client.c:1136
#, c-format
msgid "%s failed at %s:%d: `%s'\n"
msgstr "„%s“ није успело на %s:%d: „%s“\n"

#: src/service/gns/gnunet-gns-proxy.c:979
#, fuzzy, c-format
msgid "Unsupported CURL TLS backend %d\n"
msgstr "Неподржан CURL SSL позадинац %d\n"

#: src/service/gns/gnunet-gns-proxy.c:1004
#, c-format
msgid "Failed to fetch CN from cert: %s\n"
msgstr "Нисам успео да довучем ЦН из уверења: %s\n"

#: src/service/gns/gnunet-gns-proxy.c:1025
#, c-format
msgid "Failed to initialize DANE: %s\n"
msgstr "Нисам успео да покренем ДАНЕ: %s\n"

#: src/service/gns/gnunet-gns-proxy.c:1040
#, c-format
msgid "Failed to parse DANE record: %s\n"
msgstr "Нисам успео да обрадим ДАНЕ запис: %s\n"

#: src/service/gns/gnunet-gns-proxy.c:1056
#, c-format
msgid "Failed to verify TLS connection using DANE: %s\n"
msgstr "Нисам успео да потврдим ТЛС везу користећи ДАНЕ: %s\n"

#: src/service/gns/gnunet-gns-proxy.c:1067
#, c-format
msgid "Failed DANE verification failed with GnuTLS verify status code: %u\n"
msgstr "Неуспела ДАНЕ провера није успела са кодом стања ГнуТЛС провере: %u\n"

#: src/service/gns/gnunet-gns-proxy.c:1092
#, fuzzy, c-format
msgid "TLS certificate subject name (%s) does not match `%s': %d\n"
msgstr "Назив субјекта ССЛ уверења (%s) не одговара „%s“\n"

#: src/service/gns/gnunet-gns-proxy.c:1223
#, c-format
msgid "Cookie domain `%s' supplied by server is invalid\n"
msgstr "Домен колачића „%s“ које је доставио сервер је неисправан\n"

#: src/service/gns/gnunet-gns-proxy.c:2135
#, c-format
msgid "Unsupported HTTP method `%s'\n"
msgstr "Неподржан ХТТП метод „%s“\n"

#: src/service/gns/gnunet-gns-proxy.c:2654
#, c-format
msgid "Unable to import private key from file `%s'\n"
msgstr "Не могу да увезем приватни кључ из датотеке „%s“\n"

#: src/service/gns/gnunet-gns-proxy.c:2686
#, fuzzy, c-format
msgid "Unable to import certificate from `%s'\n"
msgstr "Не могу да увезем уверење „%s“\n"

#: src/service/gns/gnunet-gns-proxy.c:2895
#, c-format
msgid "Failed to start HTTPS server for `%s'\n"
msgstr "Нисам успео да покренем ХТТПС сервер за „%s“\n"

#: src/service/gns/gnunet-gns-proxy.c:2919
#: src/service/rest/gnunet-rest-server.c:993
msgid "Failed to pass client to MHD\n"
msgstr "Нисам успео да проследим клијента МХД-у\n"

#: src/service/gns/gnunet-gns-proxy.c:3268
#, c-format
msgid "Unsupported socks version %d\n"
msgstr "Неподржано издање прикључнице %d\n"

#: src/service/gns/gnunet-gns-proxy.c:3300
#, c-format
msgid "Unsupported socks command %d\n"
msgstr "Неподржана наредба прикључнице %d\n"

#: src/service/gns/gnunet-gns-proxy.c:3386
#, c-format
msgid "Unsupported socks address type %d\n"
msgstr "Неподржана врста адресе прикључнице %d\n"

#: src/service/gns/gnunet-gns-proxy.c:3726
#, fuzzy, c-format
msgid "Failed to load X.509 key and certificate from `%s'\n"
msgstr "Нисам успео да учитам ССЛ/ТЛС кључ и уверење из „%s“\n"

#: src/service/gns/gnunet-gns-proxy.c:3868
msgid "listen on specified port (default: 7777)"
msgstr "ослушкиван на наведеном прикључнику (основно: 7777)"

#: src/service/gns/gnunet-gns-proxy.c:3873
msgid "pem file to use as CA"
msgstr "пем датотека за коришћење као издавач уверења"

#: src/service/gns/gnunet-gns-proxy.c:3877
msgid "disable use of IPv6"
msgstr ""

#: src/service/gns/gnunet-gns-proxy.c:3903
msgid "GNUnet GNS proxy"
msgstr "ГНУнет ГНС посредник"

#: src/service/gns/gnunet-service-gns.c:518
#, fuzzy
msgid "Properly base32-encoded public key required"
msgstr "исправан јавни кључ се захтева"

#: src/service/gns/gnunet-service-gns.c:554
#: src/service/zonemaster/gnunet-service-zonemaster.c:1348
msgid "Failed to connect to the namecache!\n"
msgstr "Нисам успео да се повежем са оставом назива!\n"

#: src/service/gns/gnunet-service-gns.c:573
#: src/service/zonemaster/gnunet-service-zonemaster.c:1387
msgid "Could not connect to DHT!\n"
msgstr "Не могу да се повежем на ДХТ!\n"

#: src/service/gns/gnunet-service-gns_interceptor.c:296
msgid "Error converting GNS response to DNS response!\n"
msgstr "Грешка претварања ГНС одговора у ДНС одговор!\n"

#: src/service/gns/gnunet-service-gns_interceptor.c:397
msgid "Failed to connect to the DNS service!\n"
msgstr "Нисам успео да се повежем са ДНС услугом!\n"

#: src/service/gns/gnunet-service-gns_resolver.c:713
#, c-format
msgid "Protocol `%s' unknown, skipping labels as BOX retain as SBOX.\n"
msgstr ""

#: src/service/gns/gnunet-service-gns_resolver.c:727
#, c-format
msgid "Service `%s' unknown for protocol `%s', trying as number.\n"
msgstr ""

#: src/service/gns/gnunet-service-gns_resolver.c:734
#, c-format
msgid ""
"Service `%s' not a port, skipping service labels as BOX retain as SBOX.\n"
msgstr ""

#: src/service/gns/gnunet-service-gns_resolver.c:965
msgid "Failed to parse DNS response\n"
msgstr "Нисам успео да обрадим ДНС одговор\n"

#: src/service/gns/gnunet-service-gns_resolver.c:1172
#, c-format
msgid "Skipping record of unsupported type %d\n"
msgstr "Прескачем запис неподржане врсте %d\n"

#: src/service/gns/gnunet-service-gns_resolver.c:1948
#, c-format
msgid "Name `%s' cannot be converted to IDNA."
msgstr ""

#: src/service/gns/gnunet-service-gns_resolver.c:1963
#, c-format
msgid "GNS lookup resulted in DNS name that is too long (`%s')\n"
msgstr "ГНС претраживање је резултирало ДНС називом који је предуг („%s“)\n"

#: src/service/gns/gnunet-service-gns_resolver.c:1996
#, fuzzy, c-format
msgid "GNS lookup failed (zero records found for `%s')\n"
msgstr "Дубачење ГНС претраге није успело (нисам нашао запис изасланства)\n"

#: src/service/gns/gnunet-service-gns_resolver.c:2270
#, fuzzy
msgid "Failed to deserialize URI record with target\n"
msgstr "Нисам успео да серијализујем НС запис са вредношћу „%s“\n"

#: src/service/gns/gnunet-service-gns_resolver.c:2431
#, c-format
msgid "GNS no specific protocol/service specified, preserve all SBOX `%s')\n"
msgstr ""

#: src/service/gns/gnunet-service-gns_resolver.c:2493
msgid "Unable to process critical delegation record\n"
msgstr ""

#: src/service/gns/gnunet-service-gns_resolver.c:2498
msgid "GNS lookup recursion failed (no delegation record found)\n"
msgstr "Дубачење ГНС претраге није успело (нисам нашао запис изасланства)\n"

#: src/service/gns/gnunet-service-gns_resolver.c:2521
#, c-format
msgid "Failed to cache GNS resolution: %s\n"
msgstr "Нисам успео да сместим у оставу ГНС резолуцију: %s\n"

#: src/service/gns/gnunet-service-gns_resolver.c:2688
#, fuzzy, c-format
msgid "GNS namecache returned empty result for `%s'\n"
msgstr "АТС је вратио резултате за %u адресе\n"

#: src/service/gns/gnunet-service-gns_resolver.c:2836
#, c-format
msgid "Zone %s was revoked, resolution fails\n"
msgstr "Зона %s је опозвана, резолуција није успела\n"

#: src/service/hostlist/gnunet-daemon-hostlist.c:306
msgid ""
"None of the functions for the hostlist daemon were enabled.  I have no "
"reason to run!\n"
msgstr ""
"Ниједна од функција за демона списка домаћина није укључена.  Немам разлога "
"да радим било шта!\n"

#: src/service/hostlist/gnunet-daemon-hostlist.c:364
msgid "advertise our hostlist to other peers"
msgstr "рекламира наш списак домаћина другим парњацима"

#: src/service/hostlist/gnunet-daemon-hostlist.c:369
msgid ""
"bootstrap using hostlists (it is highly recommended that you always use this "
"option)"
msgstr ""
"почетно подизање помоћу спискова домаћина (врло се препоручује да увек "
"користите ову опцију)"

#: src/service/hostlist/gnunet-daemon-hostlist.c:374
msgid "enable learning about hostlist servers from other peers"
msgstr "укључује учење о серверима списка домаћина са других парњака"

#: src/service/hostlist/gnunet-daemon-hostlist.c:378
msgid "provide a hostlist server"
msgstr "обезбеђује сервер списка домаћина"

#: src/service/hostlist/gnunet-daemon-hostlist.c:393
msgid "GNUnet hostlist server and client"
msgstr "Сервер и клијент списка домаћина ГНУнет-а"

#: src/service/hostlist/gnunet-daemon-hostlist_client.c:390
msgid "# bytes downloaded from hostlist servers"
msgstr "# бајтови су преузети са сервера списка домаћина"

#: src/service/hostlist/gnunet-daemon-hostlist_client.c:412
msgid "# invalid HELLOs downloaded from hostlist servers"
msgstr "# неисправни „HELLO“-и су преузети са сервера списка домаћина"

#: src/service/hostlist/gnunet-daemon-hostlist_client.c:416
#, c-format
msgid "Invalid `%s' message received from hostlist at `%s'\n"
msgstr "Неисправна „%s“ порука је примљена са списка домаћина на „%s“\n"

#: src/service/hostlist/gnunet-daemon-hostlist_client.c:433
msgid "# valid HELLOs downloaded from hostlist servers"
msgstr "# исправни „HELLO“-и су преузети са сервера списка домаћина"

#: src/service/hostlist/gnunet-daemon-hostlist_client.c:712
#: src/service/hostlist/gnunet-daemon-hostlist_client.c:1520
msgid "# advertised hostlist URIs"
msgstr "# рекламиране путање списка домаћина"

#: src/service/hostlist/gnunet-daemon-hostlist_client.c:744
#, c-format
msgid "# advertised URI `%s' downloaded"
msgstr "# рекламирана путања „%s“ је преузета"

#: src/service/hostlist/gnunet-daemon-hostlist_client.c:787
#, c-format
msgid ""
"Advertised hostlist with URI `%s' could not be downloaded. Advertised URI "
"gets dismissed.\n"
msgstr ""
"Рекламирани списак домаћина са путањом „%s“ се не може преузети. Рекламирана "
"путања је одбачена.\n"

#: src/service/hostlist/gnunet-daemon-hostlist_client.c:921
#, c-format
msgid "Timeout trying to download hostlist from `%s'\n"
msgstr "Време је истекло у покушају преузимања списка домаћина са „%s“\n"

#: src/service/hostlist/gnunet-daemon-hostlist_client.c:936
#, c-format
msgid "Download limit of %u bytes exceeded, stopping download\n"
msgstr ""
"Ограничење преузимања од %u бајта је премашено, заустављам преузимање\n"

#: src/service/hostlist/gnunet-daemon-hostlist_client.c:956
#, c-format
msgid "Download of hostlist from `%s' failed: `%s'\n"
msgstr "Преузимање списка доамаћина са „%s“ није успело: „%s“\n"

#: src/service/hostlist/gnunet-daemon-hostlist_client.c:962
#, c-format
msgid "Download of hostlist `%s' completed.\n"
msgstr "Преузимање списка домаћина „%s“ је завршено.\n"

#: src/service/hostlist/gnunet-daemon-hostlist_client.c:970
#, c-format
msgid "Adding successfully tested hostlist `%s' datastore.\n"
msgstr "Додаје успешно тестирани смештај података „%s“ списка домаћина.\n"

#: src/service/hostlist/gnunet-daemon-hostlist_client.c:1026
#, c-format
msgid "Bootstrapping using hostlist at `%s'.\n"
msgstr "Вршим почетно подизање помоћу списка домаћина на „%s“.\n"

#: src/service/hostlist/gnunet-daemon-hostlist_client.c:1035
msgid "# hostlist downloads initiated"
msgstr "# преузимања списка домаћина су започета"

#: src/service/hostlist/gnunet-daemon-hostlist_client.c:1206
#: src/service/hostlist/gnunet-daemon-hostlist_client.c:1792
msgid "# milliseconds between hostlist downloads"
msgstr "# милисекунди између преузимања списка домаћина"

#: src/service/hostlist/gnunet-daemon-hostlist_client.c:1216
#, c-format
msgid "Have %u/%u connections.  Will consider downloading hostlist in %s\n"
msgstr "Имам %u/%u везе.  Размотрићу преузимање списка домаћина за %s\n"

#: src/service/hostlist/gnunet-daemon-hostlist_client.c:1274
#: src/service/hostlist/gnunet-daemon-hostlist_client.c:1295
msgid "# active connections"
msgstr "# активних веза"

#: src/service/hostlist/gnunet-daemon-hostlist_client.c:1456
#, c-format
msgid "Loading saved hostlist entries from file `%s' \n"
msgstr "Учитавам сачуване уносе списка домаћина из датотеке „%s“ \n"

#: src/service/hostlist/gnunet-daemon-hostlist_client.c:1461
#, c-format
msgid "Hostlist file `%s' does not exist\n"
msgstr "Датотека списка домаћина „%s“ не постоји\n"

#: src/service/hostlist/gnunet-daemon-hostlist_client.c:1472
#, c-format
msgid "Could not open file `%s' for reading to load hostlists: %s\n"
msgstr ""
"Не могу да отворим датотеку „%s“ за читање да утоварим спискове домаћина: "
"%s\n"

#: src/service/hostlist/gnunet-daemon-hostlist_client.c:1513
#, c-format
msgid "%u hostlist URIs loaded from file\n"
msgstr "УРИ-и %u списка домаћина су учитани из датотеке\n"

#: src/service/hostlist/gnunet-daemon-hostlist_client.c:1516
msgid "# hostlist URIs read from file"
msgstr "# УРИ-и списка домаћина су учитани из датотеке"

#: src/service/hostlist/gnunet-daemon-hostlist_client.c:1567
#, c-format
msgid "Could not open file `%s' for writing to save hostlists: %s\n"
msgstr ""
"Не могу да отворим датотеку „%s“ за писање да сачувам спискове домаћина: %s\n"

#: src/service/hostlist/gnunet-daemon-hostlist_client.c:1574
#, c-format
msgid "Writing %u hostlist URIs to `%s'\n"
msgstr "Уписујем УРИ-је %u списка домаћина у „%s“\n"

#: src/service/hostlist/gnunet-daemon-hostlist_client.c:1607
#: src/service/hostlist/gnunet-daemon-hostlist_client.c:1626
#, c-format
msgid "Error writing hostlist URIs to file `%s'\n"
msgstr "Грешка писања УРИ-а списка домаћина у датотеку „%s“\n"

#: src/service/hostlist/gnunet-daemon-hostlist_client.c:1620
msgid "# hostlist URIs written to file"
msgstr "# УРИ-и списка домаћина су записани у датотеку"

#: src/service/hostlist/gnunet-daemon-hostlist_client.c:1721
#, c-format
msgid "Invalid proxy type: `%s', disabling proxy! Check configuration!\n"
msgstr ""

#: src/service/hostlist/gnunet-daemon-hostlist_client.c:1750
msgid "Learning is enabled on this peer\n"
msgstr "Учење је укључено на овом парњаку\n"

#: src/service/hostlist/gnunet-daemon-hostlist_client.c:1763
msgid "Learning is not enabled on this peer\n"
msgstr "Учење није укључено на овом парњаку\n"

#: src/service/hostlist/gnunet-daemon-hostlist_client.c:1777
#, c-format
msgid ""
"Since learning is not enabled on this peer, hostlist file `%s' was removed\n"
msgstr ""
"Како учење није укључено на овом парњаку, датотека списка домаћина „%s“ је "
"уклоњена\n"

#: src/service/hostlist/gnunet-daemon-hostlist_server.c:180
msgid "bytes in hostlist"
msgstr "бајтова у списку домаћина"

#: src/service/hostlist/gnunet-daemon-hostlist_server.c:222
msgid "bytes not included in hostlist (size limit)"
msgstr "бајтови нису укључени на списак домаћина (ограничење величине)"

#: src/service/hostlist/gnunet-daemon-hostlist_server.c:326
#, c-format
msgid "Refusing `%s' request to hostlist server\n"
msgstr "Одбијам „%s“ захтев за сервер списка домаћина\n"

#: src/service/hostlist/gnunet-daemon-hostlist_server.c:330
msgid "hostlist requests refused (not HTTP GET)"
msgstr "захтеви списка домаћина су одбијени (нису „HTTP GET“)"

#: src/service/hostlist/gnunet-daemon-hostlist_server.c:343
#, c-format
msgid "Refusing `%s' request with %llu bytes of upload data\n"
msgstr "Одбијам „%s“ захтев са %llu бајта података утовара\n"

#: src/service/hostlist/gnunet-daemon-hostlist_server.c:348
msgid "hostlist requests refused (upload data)"
msgstr "захтеви списка домаћина су одбијени (подаци утовара)"

#: src/service/hostlist/gnunet-daemon-hostlist_server.c:358
msgid "Could not handle hostlist request since I do not have a response yet\n"
msgstr "Не могу да радим са захтевом списка домаћина јер још немам одговор\n"

#: src/service/hostlist/gnunet-daemon-hostlist_server.c:361
msgid "hostlist requests refused (not ready)"
msgstr "захтеви списка домаћина су одбијени (нису спремни)"

#: src/service/hostlist/gnunet-daemon-hostlist_server.c:367
msgid "Received request for our hostlist\n"
msgstr "Примих захтев за наш списак домаћина\n"

#: src/service/hostlist/gnunet-daemon-hostlist_server.c:369
msgid "hostlist requests processed"
msgstr "захтеви списка домаћина су обрађени"

#: src/service/hostlist/gnunet-daemon-hostlist_server.c:410
msgid "# hostlist advertisements send"
msgstr "# рекламе списка домаћина су послате"

#: src/service/hostlist/gnunet-daemon-hostlist_server.c:483
<<<<<<< Updated upstream
#: src/service/topology/gnunet-daemon-topology.c:781
=======
#: src/service/topology/gnunet-daemon-topology.c:780
>>>>>>> Stashed changes
#, fuzzy, c-format
msgid "Error in communication with PEERSTORE service: %s\n"
msgstr "Грешка у комуникацији са услугом ПОДАЦИ_ПАРЊАКА: %s\n"

#: src/service/hostlist/gnunet-daemon-hostlist_server.c:683
#, fuzzy
msgid "Could not access PEERSTORE service.  Exiting.\n"
msgstr "Не могу да приступим услузи ИНФО_ПАРЊАКА.  Излазим.\n"

#: src/service/hostlist/gnunet-daemon-hostlist_server.c:694
#, c-format
msgid "Invalid port number %llu.  Exiting.\n"
msgstr "Неисправан број прикључника %llu.  Излазим.\n"

#: src/service/hostlist/gnunet-daemon-hostlist_server.c:706
#, c-format
msgid "Hostlist service starts on %s:%llu\n"
msgstr "Услуга списка домаћина почиње на %s:%llu\n"

#: src/service/hostlist/gnunet-daemon-hostlist_server.c:723
#, c-format
msgid "Address to obtain hostlist: `%s'\n"
msgstr "Адреса за добијање списка домаћина: „%s“\n"

#: src/service/hostlist/gnunet-daemon-hostlist_server.c:738
#, fuzzy
msgid "BINDTOIP does not a valid IPv4 address! Ignoring BINDTOIPV4.\n"
msgstr "„%s“ није исправна ИП адреса! Занемарујем „BINDTOIP“.\n"

#: src/service/hostlist/gnunet-daemon-hostlist_server.c:752
#, fuzzy
msgid "BINDTOIP does not a valid IPv4 address! Ignoring BINDTOIPV6.\n"
msgstr "„%s“ није исправна ИП адреса! Занемарујем „BINDTOIP“.\n"

#: src/service/hostlist/gnunet-daemon-hostlist_server.c:774
#, fuzzy, c-format
msgid "`%s' is not a valid IPv4 address! Ignoring BINDTOIPV4.\n"
msgstr "„%s“ није исправна ИП адреса! Занемарујем „BINDTOIP“.\n"

#: src/service/hostlist/gnunet-daemon-hostlist_server.c:795
#, fuzzy, c-format
msgid "`%s' is not a valid IPv6 address! Ignoring BINDTOIPV6.\n"
msgstr "„%s“ није исправна ИП адреса! Занемарујем „BINDTOIP“.\n"

#: src/service/hostlist/gnunet-daemon-hostlist_server.c:838
#, c-format
msgid "Could not start hostlist HTTP server on port %u\n"
msgstr "Не могу да покренем ХТТП сервер списка домаћина на прикључнику %u\n"

#: src/service/identity/gnunet-service-identity.c:687
#: src/service/identity/gnunet-service-identity.c:806
#, c-format
msgid "Failed to write subsystem default identifier map to `%s'.\n"
msgstr "Нисам успео да запишем основну мапу одредника подсистема у „%s“.\n"

#: src/service/identity/gnunet-service-identity.c:921
#, c-format
msgid "Failed to parse ego information in `%s'\n"
msgstr "Нисам успео да обрадим податке егоа у „%s“\n"

#: src/service/identity/gnunet-service-identity.c:979
#, c-format
msgid "Failed to parse subsystem identity configuration file `%s'\n"
msgstr ""
"Нисам успео да обрадим датотеку подешавања идентитета субсистема „%s“\n"

#: src/service/identity/gnunet-service-identity.c:988
#, c-format
msgid "Failed to create directory `%s' for storing egos\n"
msgstr "Нисам успео да направим директоријум „%s“ за смештајне егое\n"

#: src/service/namecache/namecache_api.c:283
msgid "Namecache failed to cache block"
msgstr "Остава назива није успела да смести у оставу блок"

#: src/service/namecache/namecache_api.c:371
#, fuzzy
msgid "Error communicating with namecache service"
msgstr "Грешка у комуникацији са услугом ПОДАЦИ_ПАРЊАКА: %s\n"

#: src/service/nat-auto/gnunet-nat-auto_legacy.c:377
#: src/service/nat-auto/gnunet-service-nat-auto_legacy.c:685
#: src/service/nat-auto/nat_auto_api_test.c:383
msgid "Failed to connect to `gnunet-nat-server'\n"
msgstr "Нисам успео да се повежем на „gnunet-nat-server“\n"

#: src/service/nat-auto/gnunet-nat-auto_legacy.c:483
#, c-format
msgid "Failed to create listen socket bound to `%s' for NAT test: %s\n"
msgstr ""
"Нисам успео да направим свезу прикључнице ослушкивања ка „%s“ за НАТ тест: "
"%s\n"

#: src/service/nat-auto/gnunet-nat-auto_legacy.c:527
#: src/service/nat-auto/nat_auto_api_test.c:532
#, fuzzy
msgid "NAT test failed to start NAT library\n"
msgstr "Смештај назива није успео да смести запис\n"

#: src/service/nat-auto/gnunet-service-nat-auto.c:346
#, fuzzy
msgid "UPnP client `upnpc` command not found, disabling UPnP\n"
msgstr "нисам нашао „upnpc“ наредбу"

#: src/service/nat-auto/gnunet-service-nat-auto_legacy.c:384
msgid "NAT traversal with ICMP Server succeeded.\n"
msgstr "НАТ попречник са ИЦМП сервером је успео.\n"

#: src/service/nat-auto/gnunet-service-nat-auto_legacy.c:385
msgid "NAT traversal with ICMP Server failed.\n"
msgstr "НАТ попречник са ИЦМП сервером није успео.\n"

#: src/service/nat-auto/gnunet-service-nat-auto_legacy.c:405
msgid "Testing connection reversal with ICMP server.\n"
msgstr "Тестира обратност везе са ИЦМП сервером.\n"

#: src/service/nat-auto/gnunet-service-nat-auto_legacy.c:437
#, c-format
msgid "Detected external IP `%s'\n"
msgstr "Откривен је спољни ИП „%s“\n"

#: src/service/nat-auto/gnunet-service-nat-auto_legacy.c:574
msgid "This system has a global IPv6 address, setting IPv6 to supported.\n"
msgstr "Овај систем има општу ИПв6 адресу, постављам ИПв6 на подржану.\n"

#: src/service/nat-auto/gnunet-service-nat-auto_legacy.c:592
#, c-format
msgid "Detected internal network address `%s'.\n"
msgstr "Откривена је унутрашња адреса мреже „%s“.\n"

#: src/service/nat-auto/gnunet-service-nat-auto_legacy.c:727
msgid "upnpc found, enabling its use\n"
msgstr "нађох „upnpc“, омогућујем њено коришћење\n"

#: src/service/nat-auto/gnunet-service-nat-auto_legacy.c:728
msgid "upnpc not found\n"
msgstr "нисам нашао „upnpc“\n"

#: src/service/nat-auto/gnunet-service-nat-auto_legacy.c:766
msgid "test_icmp_server not possible, as we have no public IPv4 address\n"
msgstr ""

#: src/service/nat-auto/gnunet-service-nat-auto_legacy.c:779
#: src/service/nat-auto/gnunet-service-nat-auto_legacy.c:841
msgid "test_icmp_server not possible, as we are not behind NAT\n"
msgstr ""

#: src/service/nat-auto/gnunet-service-nat-auto_legacy.c:791
#: src/service/nat-auto/gnunet-service-nat-auto_legacy.c:853
msgid "No working gnunet-helper-nat-server found\n"
msgstr "Нисам нашао радну „gnunet-helper-nat-server“\n"

#: src/service/nat-auto/gnunet-service-nat-auto_legacy.c:829
msgid "test_icmp_client not possible, as we have no internal IPv4 address\n"
msgstr ""

#: src/service/nat-auto/nat_auto_api.c:73
#, fuzzy
msgid "Operation Successful"
msgstr "Опозивање је успело.\n"

#: src/service/nat-auto/nat_auto_api.c:76
msgid "IPC failure"
msgstr ""

#: src/service/nat-auto/nat_auto_api.c:79
msgid "Failure in network subsystem, check permissions."
msgstr ""

#: src/service/nat-auto/nat_auto_api.c:82
msgid "Encountered timeout while performing operation"
msgstr ""

#: src/service/nat-auto/nat_auto_api.c:85
msgid "detected that we are offline"
msgstr ""

#: src/service/nat-auto/nat_auto_api.c:88
msgid "`upnpc` command not found"
msgstr "нисам нашао „upnpc“ наредбу"

#: src/service/nat-auto/nat_auto_api.c:91
msgid "Failed to run `upnpc` command"
msgstr "Нисам успео да покренем наредбу „upnpc“"

#: src/service/nat-auto/nat_auto_api.c:94
msgid "`upnpc' command took too long, process killed"
msgstr "„upnpc“ наредби треба превише времена, процес је убијен"

#: src/service/nat-auto/nat_auto_api.c:97
msgid "`upnpc' command failed to establish port mapping"
msgstr "„upnpc“ наредба није успела да успостави мапирање прикључника"

#: src/service/nat-auto/nat_auto_api.c:100
msgid "`external-ip' command not found"
msgstr "нисам нашао наредбу „external-ip“"

#: src/service/nat-auto/nat_auto_api.c:103
#, fuzzy
msgid "Failed to run `external-ip` command"
msgstr "Нисам успео да покренем наредбу „upnpc“"

#: src/service/nat-auto/nat_auto_api.c:106
#, fuzzy
msgid "`external-ip' command output invalid"
msgstr "нисам нашао наредбу „external-ip“"

#: src/service/nat-auto/nat_auto_api.c:109
msgid "no valid address was returned by `external-ip'"
msgstr "ниједна исправна адреса није враћена „external-ip“-ом"

#: src/service/nat-auto/nat_auto_api.c:113
#, fuzzy
msgid "Could not determine interface with internal/local network address"
msgstr "Не могу да одредим путању инсталирања прикључка.\n"

#: src/service/nat-auto/nat_auto_api.c:116
#, fuzzy
msgid "No functioning gnunet-helper-nat-server installation found"
msgstr "Нисам нашао радну „gnunet-helper-nat-server“\n"

#: src/service/nat-auto/nat_auto_api.c:119
msgid "NAT test could not be initialized"
msgstr ""

#: src/service/nat-auto/nat_auto_api.c:122
msgid "NAT test timeout reached"
msgstr ""

#: src/service/nat-auto/nat_auto_api.c:125
msgid "could not register NAT"
msgstr ""

#: src/service/nat-auto/nat_auto_api.c:128
#, fuzzy
msgid "No working gnunet-helper-nat-client installation found"
msgstr "Нисам нашао радну „gnunet-helper-nat-server“\n"

#: src/service/nat-auto/nat_auto_api_test.c:445
#, fuzzy, c-format
msgid "Failed to find valid PORT in section `%s'\n"
msgstr "Нисам успео да прочитам директоријум „%s“\n"

#: src/service/nat-auto/nat_auto_api_test.c:489
#, fuzzy, c-format
msgid "Failed to create socket bound to `%s' for NAT test: %s\n"
msgstr ""
"Нисам успео да направим свезу прикључнице ослушкивања ка „%s“ за НАТ тест: "
"%s\n"

#: src/service/nat/gnunet-service-nat.c:1351
#, c-format
msgid "Malformed punched hole specification `%s' (lacks port)\n"
msgstr ""

#: src/service/nat/gnunet-service-nat.c:1362
#, c-format
msgid "Invalid port number in punched hole specification `%s' (lacks port)\n"
msgstr ""

#: src/service/nat/gnunet-service-nat.c:1378
#, c-format
msgid "Malformed punched hole specification `%s' (lacks `]')\n"
msgstr ""

#: src/service/nat/gnunet-service-nat.c:1390
#, c-format
msgid "Malformed punched hole specification `%s' (IPv6 address invalid)"
msgstr ""

#: src/service/nat/gnunet-service-nat.c:1860
#, fuzzy
msgid "Connection reversal request failed\n"
msgstr "Веза је успостављена.\n"

<<<<<<< Updated upstream
#: src/service/nat/gnunet-service-nat.c:1999
=======
#: src/service/nat/gnunet-service-nat.c:2055
>>>>>>> Stashed changes
msgid ""
"UPnP enabled in configuration, but UPnP client `upnpc` command not found, "
"disabling UPnP\n"
msgstr ""

#: src/service/nat/gnunet-service-nat_helper.c:175
#, c-format
msgid "gnunet-helper-nat-server generated malformed address `%s'\n"
msgstr "„gnunet-helper-nat-server“ је створила лошу адресу „%s“\n"

#: src/service/nat/gnunet-service-nat_helper.c:249
#, c-format
msgid "Failed to start %s\n"
msgstr "Нисам успео да покренем „%s“\n"

#: src/service/nat/gnunet-service-nat_mini.c:188
msgid "`external-ip' command not found\n"
msgstr "нисам нашао наредбу „external-ip“\n"

#: src/service/nat/gnunet-service-nat_mini.c:602
msgid "`upnpc' command not found\n"
msgstr "нисам нашао „upnpc“ наредбу\n"

#: src/service/peerstore/gnunet-service-peerstore.c:1150
#, c-format
msgid "Failed to parse HELLO in file `%s': %s\n"
msgstr "Нисам успео да обрадим „HELLO“ у датотеци „%s“: %s\n"

#: src/service/peerstore/gnunet-service-peerstore.c:1223
#, fuzzy, c-format
msgid "Could not load database backend `%s'\n"
msgstr "Не могу да отворим „%s“.\n"

#: src/service/peerstore/gnunet-service-peerstore.c:1242
#, c-format
msgid "Importing HELLOs from `%s'\n"
msgstr "Увозим „HELLO“-е из „%s“\n"

#: src/service/peerstore/gnunet-service-peerstore.c:1253
msgid "Skipping import of included HELLOs\n"
msgstr "Прескачем увоз укључених „HELLO“-а\n"

#: src/service/peerstore/peerstore_api.c:579
#, fuzzy
msgid "Unexpected store response.\n"
msgstr "Неочекивано време за одговор са „fs“ услуге."

#: src/service/peerstore/peerstore_api.c:620
#, fuzzy
msgid "Unexpected iteration response.\n"
msgstr "Неочекивано време за одговор са „fs“ услуге."

#: src/service/peerstore/peerstore_api.c:666
msgid ""
"Unexpected iteration response, no iterating client found, discarding "
"message.\n"
msgstr ""

#: src/service/peerstore/peerstore_api.c:676
#: src/service/peerstore/peerstore_api_monitor.c:163
#, fuzzy
msgid "Received a malformed response from service."
msgstr "Примих лош ДНС захтев од „%s“\n"

#: src/service/pt/gnunet-daemon-pt.c:416
msgid "Failed to pack DNS request.  Dropping.\n"
msgstr "Нисам успео да упакујем ДНС захтев.  Одбацујем.\n"

#: src/service/pt/gnunet-daemon-pt.c:422
msgid "# DNS requests mapped to VPN"
msgstr "# ДНС захтеви су мапирани у ВПН"

#: src/service/pt/gnunet-daemon-pt.c:476
msgid "# DNS records modified"
msgstr "# ДНС записи су измењени"

#: src/service/pt/gnunet-daemon-pt.c:671
msgid "# DNS replies intercepted"
msgstr "# ДНС одговори су пресретени"

#: src/service/pt/gnunet-daemon-pt.c:678
msgid "Failed to parse DNS request.  Dropping.\n"
msgstr "Нисам успео да обрадим ДНС захтев.  Одбацујем.\n"

#: src/service/pt/gnunet-daemon-pt.c:716
msgid "# DNS requests dropped (timeout)"
msgstr "# ДНС захтеви су одбачени (истекло је време)"

#: src/service/pt/gnunet-daemon-pt.c:771
msgid "# DNS requests intercepted"
msgstr "# ДНС захтеви су пресретени"

#: src/service/pt/gnunet-daemon-pt.c:777
#, fuzzy
msgid "# DNS requests dropped (DNS cadet channel down)"
msgstr "# ДНС захтеви су одбачени (ДНС меш канал је пао)"

#: src/service/pt/gnunet-daemon-pt.c:786
msgid "# DNS requests dropped (malformed)"
msgstr "# ДНС захтеви су одбачени (лоши су)"

#: src/service/pt/gnunet-daemon-pt.c:881
msgid "# DNS replies received"
msgstr "# ДНС одговори су примљени"

#: src/service/pt/gnunet-daemon-pt.c:898
msgid "# DNS replies dropped (too late?)"
msgstr "# ДНС одговори су одбачени (прекасно је?)"

#: src/service/pt/gnunet-daemon-pt.c:1225
#: src/service/pt/gnunet-daemon-pt.c:1234
#: src/service/pt/gnunet-daemon-pt.c:1250
#: src/service/pt/gnunet-daemon-pt.c:1259
#: src/service/pt/gnunet-daemon-pt.c:1268
#, c-format
msgid "Failed to connect to %s service.  Exiting.\n"
msgstr "Нисам успео да се повежем са „%s“ услугом.  Излазим.\n"

#: src/service/pt/gnunet-daemon-pt.c:1314
msgid "Daemon to run to perform IP protocol translation to GNUnet"
msgstr "Демон за покретање за обављање превода ИП протокола у ГНУнет"

#: src/service/reclaim/reclaim_api.c:543
#, fuzzy
msgid "failed to store record\n"
msgstr "Смештај назива није успео да смести запис\n"

#: src/service/regex/gnunet-daemon-regexprofiler.c:268
#, c-format
msgid "%s service is lacking key configuration settings (%s).  Exiting.\n"
msgstr "„%s“ услузи недостају поставке подешавања кључа (%s).  Излазим.\n"

#: src/service/regex/gnunet-daemon-regexprofiler.c:384
#, fuzzy
msgid "Daemon to announce regular expressions for the peer using cadet."
msgstr "Демон за најаву регуларних израза за парњака који користи меш."

#: src/service/regex/gnunet-regex-profiler.c:1365
msgid "No configuration file given. Exiting\n"
msgstr "Није дата датотека подешавања. Излазим\n"

#: src/service/regex/gnunet-regex-profiler.c:1407
msgid "No policy directory specified on command line. Exiting.\n"
msgstr "На линији наредби није наведен директоријум политике. Излазим.\n"

#: src/service/regex/gnunet-regex-profiler.c:1413
msgid "Specified policies directory does not exist. Exiting.\n"
msgstr "Наведени директоријум политике не постоји. Излазим.\n"

#: src/service/regex/gnunet-regex-profiler.c:1421
#, c-format
msgid "No files found in `%s'\n"
msgstr "Нисам нашао датотеке у „%s“\n"

#: src/service/regex/gnunet-regex-profiler.c:1430
msgid "No search strings file given. Exiting.\n"
msgstr "Није дата датотека ниски претраге. Излазим.\n"

#: src/service/regex/gnunet-regex-profiler.c:1450
msgid "Error loading search strings. Exiting.\n"
msgstr "Грешка учитавања ниски претраге. Излазим.\n"

#: src/service/regex/gnunet-regex-profiler.c:1539
msgid "name of the file for writing statistics"
msgstr "назив датотеке за записивање статистике"

#: src/service/regex/gnunet-regex-profiler.c:1546
msgid "wait TIMEOUT before ending the experiment"
msgstr "чека ВРЕМЕ_ИСТЕКА пре завршавања експеримента"

#: src/service/regex/gnunet-regex-profiler.c:1552
msgid "directory with policy files"
msgstr "директоријум са датотекама политике"

#: src/service/regex/gnunet-regex-profiler.c:1559
msgid "name of file with input strings"
msgstr "назив датотеке са улазним нискама"

#: src/service/regex/gnunet-regex-profiler.c:1566
msgid "name of file with hosts' names"
msgstr "назив датотеке са називима домаћина"

#: src/service/regex/gnunet-regex-profiler.c:1581
msgid "Profiler for regex"
msgstr "Профилатор за регуларни израз"

#: src/service/regex/regex_api_announce.c:151
#, c-format
msgid "Regex `%s' is too long!\n"
msgstr "Регуларни израз „%s“ је превелик!\n"

#: src/service/regex/regex_api_search.c:200
#, fuzzy, c-format
msgid "Search string `%s' is too long!\n"
msgstr "Регуларни израз „%s“ је превелик!\n"

#: src/service/rest/config_plugin.c:432
msgid "CONFIG REST API initialized\n"
msgstr ""

#: src/service/rest/copying_plugin.c:208
msgid "COPYING REST API initialized\n"
msgstr ""

#: src/service/rest/gns_plugin.c:451
#, fuzzy
msgid "Gns REST API initialized\n"
msgstr "Меш је покренут\n"

#: src/service/rest/gnunet-rest-server.c:1436
#, fuzzy
msgid "GNUnet REST service"
msgstr "Алат ГНУнет ГНС решавача"

#: src/service/rest/identity_plugin.c:1248
msgid "Identity REST API initialized\n"
msgstr ""

#: src/service/rest/namestore_plugin.c:1302
#, fuzzy
msgid "Namestore REST API initialized\n"
msgstr "Меш је покренут\n"

#: src/service/rest/openid_plugin.c:3121
msgid "OpenID Connect REST API initialized\n"
msgstr ""

#: src/service/rest/pabc_plugin.c:637 src/service/rest/reclaim_plugin.c:1494
msgid "Identity Provider REST API initialized\n"
msgstr ""

#: src/service/revocation/gnunet-service-revocation.c:541
#, fuzzy
msgid "# unsupported revocations received via set union"
msgstr "Двоструки опзив је примљен од парњака. Занемарено.\n"

#: src/service/revocation/gnunet-service-revocation.c:551
#, fuzzy
msgid "# revocation messages received via set union"
msgstr "# поруке ПОДАТАКА су примљене путем блутута"

#: src/service/revocation/gnunet-service-revocation.c:556
#, c-format
msgid "Error computing revocation set union with %s\n"
msgstr "Грешка прорачуна уније скупа опозивања са %s\n"

#: src/service/revocation/gnunet-service-revocation.c:560
#, fuzzy
msgid "# revocation set unions failed"
msgstr "# Бирање парњака није успело"

#: src/service/revocation/gnunet-service-revocation.c:568
#, fuzzy
msgid "# revocation set unions completed"
msgstr "# преноси расцепканости су завршени"

#: src/service/revocation/gnunet-service-revocation.c:606
msgid "SET service crashed, terminating revocation service\n"
msgstr "Услуга ПОСТАВИ се урушила, окончавам услугу опозивања\n"

#: src/service/revocation/gnunet-service-revocation.c:961
msgid "Could not open revocation database file!"
msgstr "Не могу да отворим датотеку базе података опозивања!"

#: src/service/statistics/gnunet-service-statistics.c:314
#, c-format
msgid "Wrote %llu bytes of statistics to `%s'\n"
msgstr "Записујем %llu бајта статистике у „%s“\n"

#: src/service/statistics/gnunet-service-statistics.c:979
#, c-format
msgid "Loading %llu bytes of statistics from `%s'\n"
msgstr "Учитавам %llu бајта статистике из „%s“\n"

#: src/service/statistics/statistics_api.c:749
msgid "Could not save some persistent statistics\n"
msgstr "Не могу да сачувам нешто од трајне статистике\n"

#: src/service/testbed/gnunet-testbed.c:196
#, fuzzy
msgid "number of unique configuration files to create"
msgstr ""
"број јединствених датотека подешавања за стварање, или број кључа домаћина "
"за извлачење"

#: src/service/testbed/gnunet-testbed.c:202
msgid "configuration template"
msgstr "шаблон подешавања"

#: src/service/testbed/gnunet-testbed.c:218
msgid "Command line tool to access the testing library"
msgstr "Алат линије наредби за приезуп библиотеци тестирања"

#: src/service/topology/gnunet-daemon-topology.c:286
#, fuzzy
msgid "# connect requests issued to ATS"
msgstr "# захтеви везе су издати преносу"

#: src/service/topology/gnunet-daemon-topology.c:475
msgid "# HELLO messages gossipped"
msgstr "# „HELLO“ поруке су наклопљене"

<<<<<<< Updated upstream
#: src/service/topology/gnunet-daemon-topology.c:747
=======
#: src/service/topology/gnunet-daemon-topology.c:746
>>>>>>> Stashed changes
#, fuzzy
msgid "Error in communication with PEERSTORE service to monitor.\n"
msgstr "Грешка у комуникацији са услугом ПОДАЦИ_ПАРЊАКА: %s\n"

<<<<<<< Updated upstream
#: src/service/topology/gnunet-daemon-topology.c:756
msgid "Finished initial PEERSTORE iteration in monitor.\n"
msgstr ""

#: src/service/topology/gnunet-daemon-topology.c:864
=======
#: src/service/topology/gnunet-daemon-topology.c:755
msgid "Finished initial PEERSTORE iteration in monitor.\n"
msgstr ""

#: src/service/topology/gnunet-daemon-topology.c:863
>>>>>>> Stashed changes
msgid "Failed to connect to core service, can not manage topology!\n"
msgstr ""
"Нисам успео да се повежем са услугом језгра, не могу да радим размештајем!\n"

<<<<<<< Updated upstream
#: src/service/topology/gnunet-daemon-topology.c:938
msgid "# HELLO messages received"
msgstr "# „HELLO“ поруке су примљене"

#: src/service/topology/gnunet-daemon-topology.c:1091
=======
#: src/service/topology/gnunet-daemon-topology.c:937
msgid "# HELLO messages received"
msgstr "# „HELLO“ поруке су примљене"

#: src/service/topology/gnunet-daemon-topology.c:1090
>>>>>>> Stashed changes
msgid "GNUnet topology control"
msgstr ""

#: src/service/transport/gnunet-communicator-quic.c:1717
#: src/service/transport/gnunet-communicator-tcp.c:3814
<<<<<<< Updated upstream
#: src/service/transport/gnunet-communicator-udp.c:3579
#: src/service/transport/gnunet-service-transport.c:12543
=======
#: src/service/transport/gnunet-communicator-udp.c:3653
#: src/service/transport/gnunet-service-transport.c:12847
>>>>>>> Stashed changes
msgid "Transport service is lacking key configuration settings. Exiting.\n"
msgstr "Услузи преноса недостају поставке подешавања кључа. Излазим.\n"

#: src/service/transport/gnunet-communicator-quic.c:1787
msgid "GNUnet QUIC communicator"
msgstr ""

#: src/service/transport/gnunet-communicator-tcp.c:4172
msgid "GNUnet TCP communicator"
msgstr ""

<<<<<<< Updated upstream
#: src/service/transport/gnunet-communicator-udp.c:3654
=======
#: src/service/transport/gnunet-communicator-udp.c:3729
>>>>>>> Stashed changes
msgid "GNUnet UDP communicator"
msgstr ""

#: src/service/transport/gnunet-communicator-unix.c:788
#, fuzzy
msgid ""
"Maximum number of UNIX connections exceeded, dropping incoming message\n"
msgstr "Највећи број веза је %u\n"

#: src/service/transport/gnunet-communicator-unix.c:1015
#, fuzzy
msgid "UNIX communicator is lacking key configuration settings. Exiting.\n"
msgstr "„%s“ услузи недостају поставке подешавања кључа (%s).  Излазим.\n"

#: src/service/transport/gnunet-communicator-unix.c:1060
#, c-format
msgid "Cannot create path to `%s'\n"
msgstr "Не могу да направим путању до „%s“\n"

#: src/service/transport/gnunet-communicator-unix.c:1139
msgid "GNUnet UNIX domain socket communicator"
msgstr ""

#: src/service/transport/gnunet-transport.c:406
#, c-format
msgid "Transmitted %llu bytes/s (%llu bytes in %s)\n"
msgstr "Пренесох %llu бајта/сек (%llu бајта за %s)\n"

#: src/service/transport/gnunet-transport.c:415
#, c-format
msgid "Received %llu bytes/s (%llu bytes in %s)\n"
msgstr "Примих %llu бајта/сек (%llu бајта за %s)\n"

#: src/service/transport/gnunet-transport.c:454
#, c-format
msgid "Failed to connect to `%s'\n"
msgstr "Нисам успео да се повежем на „%s“\n"

#: src/service/transport/gnunet-transport.c:466
#, c-format
msgid "Failed to resolve address for peer `%s'\n"
msgstr "Нисам успео да решим адресу за парњака „%s“\n"

#: src/service/transport/gnunet-transport.c:477
#, fuzzy
msgid "Failed to list connections, timeout occurred\n"
msgstr "Нисам успео да испишем везе, дошло је до истека времена\n"

#: src/service/transport/gnunet-transport.c:504
#, fuzzy, c-format
msgid "Transmitting %u bytes\n"
msgstr "Преносим %u бајта ка %s\n"

#: src/service/transport/gnunet-transport.c:537
#, c-format
msgid ""
"Successfully connected to `%s', starting to send benchmark data in %u Kb "
"blocks\n"
msgstr ""
"Успешно смо повезани са „%s“, почињем да шаљем податке оцењивања у блоковима "
"од %u Kb\n"

#: src/service/transport/gnunet-transport.c:566
#, c-format
msgid "Disconnected from peer `%s' while benchmarking\n"
msgstr "Прекинута је веза са парњаком „%s“ за време оцењивања\n"

#: src/service/transport/gnunet-transport.c:590
#: src/service/transport/gnunet-transport.c:619
#, c-format
msgid "%24s: %-17s %4s   (%u connections in total)\n"
msgstr "%24s: %-17s %4s   (укупно повезивања: %u)\n"

#: src/service/transport/gnunet-transport.c:592
msgid "Connected to"
msgstr "Повезани сте са"

#: src/service/transport/gnunet-transport.c:621
msgid "Disconnected from"
msgstr "Прекинута је веза са"

#: src/service/transport/gnunet-transport.c:654
#, fuzzy, c-format
msgid "Received %u bytes\n"
msgstr "Примих %u бајта од „%s“\n"

#: src/service/transport/gnunet-transport.c:689
#, c-format
msgid "Peer `%s': %s %s in state `%s' until %s\n"
msgstr "Парњак „%s“: %s %s у стању „%s“ све до %s\n"

#: src/service/transport/gnunet-transport.c:701
#, c-format
msgid "Peer `%s': %s %s\n"
msgstr "Парњак „%s“: %s %s\n"

#: src/service/transport/gnunet-transport.c:1103
#, fuzzy
msgid "Monitor disconnected from transport service. Reconnecting.\n"
msgstr ""
"Клијент праћења је ископчан са аур услуге, покушавам поново да се повежем.\n"

#: src/service/transport/gnunet-transport.c:1199
#, fuzzy, c-format
msgid ""
"Multiple operations given. Please choose only one operation: %s, %s, %s, %s, "
"%s, %s %s\n"
msgstr "Дато је више радњи. Изаберите само једну од: %s, %s, %s, %s, %s, %s\n"

#: src/service/transport/gnunet-transport.c:1214
#, fuzzy, c-format
msgid ""
"No operation given. Please choose one operation: %s, %s, %s, %s, %s, %s, %s\n"
msgstr "Није дата радња. Изаберите једну од: %s, %s, %s, %s, %s, %s\n"

#: src/service/transport/gnunet-transport.c:1242
#, fuzzy
msgid "Failed to connect to transport service for disconnection\n"
msgstr "Нисам успео да се повежем са услугом преноса\n"

#: src/service/transport/gnunet-transport.c:1248
msgid "Blacklisting request in place, stop with CTRL-C\n"
msgstr ""

#: src/service/transport/gnunet-transport.c:1270
#: src/service/transport/gnunet-transport.c:1296
#: src/service/transport/gnunet-transport.c:1342
msgid "Failed to connect to transport service\n"
msgstr "Нисам успео да се повежем са услугом преноса\n"

#: src/service/transport/gnunet-transport.c:1301
msgid "Starting to receive benchmark data\n"
msgstr "Почињем да примам податке оцењивања\n"

#: src/service/transport/gnunet-transport.c:1367
#, fuzzy
msgid "print information for all peers (instead of only connected peers)"
msgstr "исписује податке за све парњаке (уместо само о повезаним парњацима )"

#: src/service/transport/gnunet-transport.c:1373
msgid "measure how fast we are receiving data from all peers (until CTRL-C)"
msgstr "мери колико брзо примамо податке са свих парњака (све до КТРЛ-Ц)"

#: src/service/transport/gnunet-transport.c:1377
#, fuzzy
msgid "disconnect from a peer"
msgstr "прекида везу са парњаком"

#: src/service/transport/gnunet-transport.c:1383
msgid "provide information about all current connections (once)"
msgstr "обезбеђује податке о свим тренутним везама (једном)"

#: src/service/transport/gnunet-transport.c:1395
msgid ""
"provide information about all connects and disconnect events (continuously)"
msgstr ""
"обезбеђује податке о свим догађајима повезивања и прекида везе (непрекидно)"

#: src/service/transport/gnunet-transport.c:1399
msgid "do not resolve hostnames"
msgstr "не разрешава називе домаћина"

#: src/service/transport/gnunet-transport.c:1404
msgid "peer identity"
msgstr "идентитет парњака"

#: src/service/transport/gnunet-transport.c:1408
msgid "monitor plugin sessions"
msgstr ""

#: src/service/transport/gnunet-transport.c:1414
msgid "send data for benchmarking to the other peer (until CTRL-C)"
msgstr "шаље податке за оцењивање другим парњацима (све до КТРЛ-Ц)"

#: src/service/transport/gnunet-transport.c:1426
msgid "Direct access to transport service."
msgstr "Непосредан приступ услузи преноса."

#: src/service/transport/transport_api2_communication.c:778
msgid "Dropped backchanel message: handler not provided by communicator\n"
msgstr ""

#: src/service/util/gnunet-service-resolver.c:1288
msgid "No DNS server available. DNS resolution will not be possible.\n"
msgstr ""

#: src/service/vpn/gnunet-service-vpn.c:523
#: src/service/vpn/gnunet-service-vpn.c:1798
msgid "# Active channels"
msgstr "# Активни канали"

#: src/service/vpn/gnunet-service-vpn.c:582
#, fuzzy
msgid "# Messages dropped in cadet queue (overflow)"
msgstr "# Бајтови су одбачени у реду меша (прекорачење)"

#: src/service/vpn/gnunet-service-vpn.c:735
#, fuzzy
msgid "# ICMP packets received from cadet"
msgstr "# ИЦМП пакети су примљени од меша"

#: src/service/vpn/gnunet-service-vpn.c:1111
#, fuzzy
msgid "# UDP packets received from cadet"
msgstr "# УДП пакети су примљени од меша"

#: src/service/vpn/gnunet-service-vpn.c:1261
#, fuzzy
msgid "# TCP packets received from cadet"
msgstr "# ТЦП пакети су примљени од меша"

#: src/service/vpn/gnunet-service-vpn.c:1460
#, fuzzy
msgid "# Cadet channels created"
msgstr "# Меш канали су направљени"

#: src/service/vpn/gnunet-service-vpn.c:1684
#, c-format
msgid "Protocol %u not supported, dropping\n"
msgstr "Протокол %u није подржан, одбацујем\n"

#: src/service/vpn/gnunet-service-vpn.c:1820
#, fuzzy
msgid "# Packets dropped (channel not yet online)"
msgstr "# ICMP пакет је одбачен (није дозвољен)"

#: src/service/vpn/gnunet-service-vpn.c:2018
msgid "# ICMPv4 packets dropped (not allowed)"
msgstr "# ICMPv4 пакети су одбачени (нису дозвољени)"

#: src/service/vpn/gnunet-service-vpn.c:2044
msgid "# ICMPv6 packets dropped (not allowed)"
msgstr "# ICMPv6 пакети су одбачени (нису дозвољени)"

#: src/service/vpn/gnunet-service-vpn.c:2281
msgid "# Packets received from TUN interface"
msgstr "# Пакети су примљени са ТУН сучеља"

#: src/service/vpn/gnunet-service-vpn.c:2315
#: src/service/vpn/gnunet-service-vpn.c:2347
#, c-format
msgid "Packet received for unmapped destination `%s' (dropping it)\n"
msgstr "Пакет је примљен за одмапирано одредиште „%s“ (одбацујем га)\n"

#: src/service/vpn/gnunet-service-vpn.c:2354
msgid "Received IPv4 packet with options (dropping it)\n"
msgstr "Примљен је ИПв4 пакет са опцијама (одбацујем га)\n"

#: src/service/vpn/gnunet-service-vpn.c:2370
#, c-format
msgid "Received packet of unknown protocol %d from TUN (dropping it)\n"
msgstr "Примљен је пакет непознатог протокола %d са ТУН-а (одбацујем га)\n"

#: src/service/vpn/gnunet-service-vpn.c:2410
msgid "Failed to find unallocated IPv4 address in VPN's range\n"
msgstr "Нисам успео да нађем недодељену ИПв4 адресу у опсегу ВПН-а\n"

#: src/service/vpn/gnunet-service-vpn.c:2462
msgid "Failed to find unallocated IPv6 address in VPN's range\n"
msgstr "Нисам успео да нађем недодељену ИПв6 адресу у опсегу ВПН-а\n"

#: src/service/vpn/gnunet-service-vpn.c:2496
#: src/service/vpn/gnunet-service-vpn.c:2704
msgid "# Active destinations"
msgstr "# Активна одредишта"

#: src/service/vpn/gnunet-service-vpn.c:2749
msgid "Failed to allocate IP address for new destination\n"
msgstr "Нисам успео да доделим ИП адресу за ново одредиште\n"

#: src/service/vpn/gnunet-service-vpn.c:3007
msgid "Must specify valid IPv6 address"
msgstr "Морате навести исправну ИПв6 адресу"

#: src/service/vpn/gnunet-service-vpn.c:3035
msgid "Must specify valid IPv6 mask"
msgstr "Морате навести исправну ИПв6 маску"

#: src/service/vpn/gnunet-service-vpn.c:3045
msgid "IPv6 support disabled as this system does not support IPv6\n"
msgstr "ИПв6 подршка је искључена јер овај систем не подржава ИПв6\n"

#: src/service/vpn/gnunet-service-vpn.c:3061
msgid "Must specify valid IPv4 address"
msgstr "Морате навести исправну ИПв4 адресу"

#: src/service/vpn/gnunet-service-vpn.c:3078
msgid "Must specify valid IPv4 mask"
msgstr "Морате навести исправну ИПв4 маску"

#: src/service/vpn/gnunet-service-vpn.c:3090
msgid "IPv4 support disabled as this system does not support IPv4\n"
msgstr "ИПв4 подршка је искључена јер овај систем не подржава ИПв4\n"

#: src/service/zonemaster/gnunet-service-zonemaster.c:501
#, c-format
msgid "Failed to replicate block in namecache: %s\n"
msgstr "Нисам успео да реплицирам блок у остави назива: %s\n"

#: src/service/zonemaster/gnunet-service-zonemaster.c:1335
msgid "Failed to connect to the namestore!\n"
msgstr "Нисам успео да се повежем са смештајем назива!\n"

#, c-format
#~ msgid "Could not extract hostkey %u (offset too large?)\n"
#~ msgstr "Не могу да извучем кључ домаћина %u (померај је превелик?)\n"

#, c-format
#~ msgid "Unknown command, use 'q' to quit or 'r' to restart peer\n"
#~ msgstr ""
#~ "Непозната наредба, користите „q“ да прекинете или „r“ да поново покренете "
#~ "парњака\n"

#~ msgid "create unique configuration files"
#~ msgstr "ствара јединствене датотеке подешавања"

#~ msgid "extract hostkey file from pre-computed hostkey list"
#~ msgstr ""
#~ "извлачи датотеку кључа доамћина из унапред прорачунатог списка кључа "
#~ "домаћина"

#~ msgid "run the given service, wait on stdin for 'r' (restart) or 'q' (quit)"
#~ msgstr ""
#~ "покреће дату услугу, чека на стандардном улазу за „r“ (поновно покретање) "
#~ "или „q“ (излази)"

#~ msgid "list COUNT number of keys"
#~ msgstr "исписује УКУПНОСТ број парњака"

#, c-format
#~ msgid "Hostkeys file not found: %s\n"
#~ msgstr "Нисам нашао датотеку кључева домаћина: %s\n"

#, c-format
#~ msgid "Key number %u does not exist\n"
#~ msgstr "Број кључа %u не постоји\n"

#, c-format
#~ msgid ""
#~ "You attempted to create a testbed with more than %u hosts.  Please "
#~ "precompute more hostkeys first.\n"
#~ msgstr ""
#~ "Покушали сте да направите пробно место са више од %u домаћина.  Прво пре "
#~ "свега израчунајте више кључева домаћина.\n"

#, c-format
#~ msgid "Failed to initialize hostkey for peer %u\n"
#~ msgstr "Нисам успео да покренем кључ домаћина за парњака %u\n"

#~ msgid "PRIVATE_KEY option in PEER section missing in configuration\n"
#~ msgstr "опција „PRIVATE_KEY“ у одељку „PEER“ недостаје у подешавањима\n"

#~ msgid "Failed to create configuration for peer (not enough free ports?)\n"
#~ msgstr ""
#~ "Нисам успео да направим подешавање за парњака (нема довољно слободних "
#~ "прикључника?)\n"

#, c-format
#~ msgid "Cannot open hostkey file `%s': %s\n"
#~ msgstr "Не могу да отворим датотеку кључа домаћина „%s“: %s\n"

#, c-format
#~ msgid "Failed to write hostkey file for peer %u: %s\n"
#~ msgstr "Нисам успео да запишем датотеку кључа домаћина за парњака %u: %s\n"

#, c-format
#~ msgid "Failed to write configuration file `%s' for peer %u: %s\n"
#~ msgstr "Нисам успео да запишем датотеку подешавања „%s“ за парњака %u: %s\n"

#, c-format
#~ msgid "Failed to load configuration from %s\n"
#~ msgstr "Нисам успео да учитам подешавање за „%s“\n"

#, c-format
#~ msgid "Topology file %s not found\n"
#~ msgstr "Нисам нашао датотеку размештаја „%s“\n"

#, c-format
#~ msgid "Topology file %s has no data\n"
#~ msgstr "Датотека размештаја „%s“ нема података\n"

#, c-format
#~ msgid "Topology file %s cannot be read\n"
#~ msgstr "Не могу да прочитам датотеку размештаја „%s“\n"

#, fuzzy, c-format
#~ msgid ""
#~ "Local peer: %s\n"
#~ "\n"
#~ msgstr "Ја сам парњак „%s“.\n"

#, fuzzy
#~ msgid "timeout for the profiling"
#~ msgstr "Наводи време истека за претраживање"

#, fuzzy
#~ msgid "number of PeerIDs to request"
#~ msgstr "број парњака у концензусу"

#, fuzzy
#~ msgid "Measure quality and performance of the RPS service."
#~ msgstr "Мери квалитет и учинковитост НСЕ услуге."

#~ msgid "number of peers in consensus"
#~ msgstr "број парњака у концензусу"

#~ msgid "dkg start delay"
#~ msgstr "застој „dkg“ почетка"

#~ msgid "dkg timeout"
#~ msgstr "време истека „dkg“-а"

#~ msgid "threshold"
#~ msgstr "осетљивост"

#~ msgid "also profile decryption"
#~ msgstr "такође опис профила"

#~ msgid "number of values"
#~ msgstr "број вредности"

#, fuzzy
#~ msgid "operation to execute"
#~ msgstr "операција за извршавање"

#, fuzzy
#~ msgid "element size"
#~ msgstr "експеримент за коришћење"

#, fuzzy
#~ msgid "write statistics to file"
#~ msgstr "само исписује вредност статистике"

#, fuzzy, c-format
#~ msgid ""
#~ "Internal error or bogus download URI (expected %lu bytes at depth %u and "
#~ "offset %llu/%llu, got %lu bytes)"
#~ msgstr ""
#~ "Унутрашња грешка или лажна путања преузимања (очекивах %u бајта на дубини "
#~ "%u и померају %llu/%llu, добих %u бајта)"

#, fuzzy, c-format
#~ msgid "Serialized %ld bytes of metadata"
#~ msgstr "\t<изворна датотека угнеждена у %u бајта метаподатака>\n"

#, fuzzy, c-format
#~ msgid "Failed to serialize metadata `%s'"
#~ msgstr "Нисам успео да серијализујем НС запис са вредношћу „%s“\n"

#~ msgid "limit to the number of connections to NSE services, 0 for none"
#~ msgstr "ограничење броја веза на НСЕ услуге, 0 за ништа"

#~ msgid "name of the file for writing connection information and statistics"
#~ msgstr "назив датотеке за записивање података везе и статистику"

#~ msgid "name of the file for writing the main results"
#~ msgstr "назив датотеке за записивање главних резултата"

#~ msgid "Number of peers to run in each round, separated by commas"
#~ msgstr "Број парњака за покретање у свакој рунди, раздвојени зарезима"

#~ msgid "delay between rounds"
#~ msgstr "застој између рунди"

#~ msgid "Measure quality and performance of the NSE service."
#~ msgstr "Мери квалитет и учинковитост НСЕ услуге."

#~ msgid "name of the table to write DFAs"
#~ msgstr "назив табеле за уписивање ДФА-са"

#~ msgid "maximum path compression length"
#~ msgstr "највећа дужина сажимања путање"

#~ msgid "Profiler for regex library"
#~ msgstr "Профилатор за библиотеку регуларног израза"

#, fuzzy
#~ msgid "can not search the namestore"
#~ msgstr "Не могу да покренем главног контролора"

#, fuzzy
#~ msgid "unable to scan namestore"
#~ msgstr "Нисам успео да се повежем са смештајем назива\n"

#, fuzzy, c-format
#~ msgid "Failed to create record for `%s': %s\n"
#~ msgstr "Нисам успео да направим запис за домен „%s“: %s\n"

#, fuzzy
#~ msgid "no errors"
#~ msgstr "непозната грешка"

#, fuzzy, c-format
#~ msgid "The requested key `%s' exists as `%s'\n"
#~ msgstr "Скупови знакова се захтевају где је „%s“–>„%s“\n"

#, fuzzy
#~ msgid "Error creating record data\n"
#~ msgstr "Грешка стварања тунела\n"

#, fuzzy
#~ msgid "unable to store record"
#~ msgstr "Смештај назива није успео да смести запис\n"

#, fuzzy
#~ msgid "invalid parameters"
#~ msgstr "Неисправан аргумент „%s“\n"

#, fuzzy
#~ msgid "invalid name"
#~ msgstr "Неисправан аргумент „%s“\n"

#, fuzzy, c-format
#~ msgid "Unable to parse key %s\n"
#~ msgstr "Не могу да обрадим „MX“ запис „%s“\n"

#, fuzzy
#~ msgid "unable to parse key"
#~ msgstr "Не могу да обрадим „MX“ запис „%s“\n"

#~ msgid "No ego configured for `fcfsd` subsystem\n"
#~ msgstr "Није подешен его за „fcfsd“ подсистем\n"

#, fuzzy
#~ msgid "No expiration specified for records.\n"
#~ msgstr "Није наведена ниједна радња. Немам шта да радим.\n"

#~ msgid "Failed to connect to identity\n"
#~ msgstr "Нисам успео да се повежем са идентитетом\n"

#, fuzzy
#~ msgid "GNU Name System First-Come-First-Served name registration service"
#~ msgstr "Услуга регистрације назива Први Стиже Први Служи ГНУ Система Назива"

#~ msgid "Failed to parse HELLO message: missing expiration time\n"
#~ msgstr "Нисам успео да обрадим „HELLO“ поруку: недостаје време истека\n"

#~ msgid "Failed to parse HELLO message: invalid expiration time\n"
#~ msgstr "Нисам успео да обрадим „HELLO“ поруку: неисправно време истека\n"

#~ msgid "Failed to parse HELLO message: malformed\n"
#~ msgstr "Нисам успео да обрадим „HELLO“ поруку: лоша\n"

#~ msgid "Failed to parse HELLO message: missing transport plugin\n"
#~ msgstr ""
#~ "Нисам успео да обрадим „HELLO“ поруку: недостаје прикључак преноса\n"

#, fuzzy, c-format
#~ msgid "Plugin `%s' not found, skipping address\n"
#~ msgstr "Нисам нашао прикључак „%s“\n"

#, c-format
#~ msgid "Plugin `%s' does not support URIs yet\n"
#~ msgstr "Прикључак „%s“ још не подржава УРИ-је\n"

#, c-format
#~ msgid "Failed to parse `%s' as an address for plugin `%s'\n"
#~ msgstr "Нисам успео да обрадим „%s“ као адресу за прикључак „%s“\n"

#, fuzzy
#~ msgid "Expired HELLO encountered (ignored)"
#~ msgstr "наиђох на „HELLO“-е без адреса (занемарено)"

#, fuzzy
#~ msgid ""
#~ "how many peers (random selection without replacement) receive one value?"
#~ msgstr "колико парњака прима једну вредност?"

#~ msgid "consensus timeout"
#~ msgstr "време истека концензуса"

#~ msgid "delay until consensus starts"
#~ msgstr "застој док не започне концензус"

#~ msgid "be more verbose (print received values)"
#~ msgstr "бива опширнији (исписује примљене вредности)"

#~ msgid "# acknowledgements sent for fragment"
#~ msgstr "# потврде су послате за делић"

#~ msgid "# fragments received"
#~ msgstr "# делићи су примљени"

#~ msgid "# duplicate fragments received"
#~ msgstr "# двоструки делићи су примљени"

#~ msgid "# messages defragmented"
#~ msgstr "# делићи порука су уједињени"

#~ msgid "# fragments transmitted"
#~ msgstr "# делићи су пренесени"

#~ msgid "# fragments retransmitted"
#~ msgstr "# делићи су поново пренесени"

#~ msgid "# fragments wrap arounds"
#~ msgstr "# делићи се преламају около"

#~ msgid "# messages fragmented"
#~ msgstr "# поруке су расцепкане"

#~ msgid "# total size of fragmented messages"
#~ msgstr "# укупна величина расцепканих порука"

#~ msgid "# fragment acknowledgements received"
#~ msgstr "# потврде делића су примљене"

#~ msgid "# bits removed from fragmentation ACKs"
#~ msgstr "# битови су уклоњени из АЦК-ова расцепканости"

#~ msgid "# fragmentation transmissions completed"
#~ msgstr "# преноси расцепканости су завршени"

#, fuzzy
#~ msgid "Need at least 2 arguments\n"
#~ msgstr "Потребна су најмање 2 аргумента\n"

#~ msgid "Database filename missing\n"
#~ msgstr "Недостаје назив датотеке базе података\n"

#~ msgid "Topology string missing\n"
#~ msgstr "Ниска размештаја недостаје\n"

#, c-format
#~ msgid "Invalid topology: %s\n"
#~ msgstr "Неисправан размештај: %s\n"

#, c-format
#~ msgid "An argument is missing for given topology `%s'\n"
#~ msgstr "Недостаје аргумент за дати размештај „%s“\n"

#, c-format
#~ msgid "Invalid argument `%s' given as topology argument\n"
#~ msgstr "Неисправан аргумент „%s“ је дат као аргумент размештаја\n"

#, c-format
#~ msgid "Filename argument missing for topology `%s'\n"
#~ msgstr "Аргумент назива датотеке недостаје за размештај „%s“\n"

#, c-format
#~ msgid "Second argument for topology `%s' is missing\n"
#~ msgstr "Други аргумент за размештај „%s“ недостаје\n"

#, c-format
#~ msgid "Invalid argument `%s'; expecting unsigned int\n"
#~ msgstr "Неисправан аргумент „%s“; очекујем цео број без знака\n"

#~ msgid "create COUNT number of peers"
#~ msgstr "ствара УКУПНОСТ број парњака"

#, fuzzy
#~ msgid ""
#~ "Generates SQLite3 database representing a given underlay topology.\n"
#~ "Usage: gnunet-underlay-topology [OPTIONS] db-filename TOPO [TOPOOPTS]\n"
#~ "The following options are available for TOPO followed by TOPOOPTS if "
#~ "applicable:\n"
#~ "\t LINE\n"
#~ "\t RING\n"
#~ "\t RANDOM <num_rnd_links>\n"
#~ "\t SMALL_WORLD <num_rnd_links>\n"
#~ "\t SMALL_WORLD_RING <num_rnd_links>\n"
#~ "\t CLIQUE\n"
#~ "\t 2D_TORUS\n"
#~ "\t SCALE_FREE <cap> <m>\n"
#~ "\t FROM_FILE <filename>\n"
#~ "TOPOOPTS:\n"
#~ "\t num_rnd_links: The number of random links\n"
#~ "\t cap: the maximum number of links a node can have\n"
#~ "\t m: the number of links a node should have while joining the network\n"
#~ "\t filename: the path of the file which contains topology information\n"
#~ "NOTE: the format of the above file is described here: https://www.gnunet."
#~ "org/content/topology-file-format\n"
#~ msgstr ""
#~ "Ствара СКуЛајт3 базу података која представља дати основни размештај.\n"
#~ "Коришћење: gnunet-underlay-topology [ОПЦИЈЕ] db-filename TOPO "
#~ "[ТОПООПЦИЈЕ]\n"
#~ "Следеће опције су доступне за „TOPO“ за којима следе ТОПООПЦИЈЕ ако су "
#~ "примењиве:\n"
#~ "\t LINE\n"
#~ "\t RING\n"
#~ "\t RANDOM <num_rnd_links>\n"
#~ "\t SMALL_WORLD <num_rnd_links>\n"
#~ "\t SMALL_WORLD_RING <num_rnd_links>\n"
#~ "\t CLIQUE\n"
#~ "\t 2D_TORUS\n"
#~ "\t SCALE_FREE <cap> <m>\n"
#~ "\t FROM_FILE <filename>\n"
#~ "TOPOOPTS:\n"
#~ "\t num_rnd_links: Број насумичних веза\n"
#~ "\t cap: највећи број веза које чвор може да има\n"
#~ "\t m: број веза које чвор треба да има приликом придруживања мрежи\n"
#~ "\t filename: путања датотеке која садржи податке о размештају\n"
#~ "НАПОМЕНА: формат горе поменуте датотеке је описан овде: https://www."
#~ "gnunet.org/content/topology-file-format\n"

#~ msgid "Daemon to log latency values of connections to neighbours"
#~ msgstr "Демон за дневничење вредности кашњења веза са суседима"

#~ msgid ""
#~ "Daemon to restrict incoming transport layer connections during testbed "
#~ "deployments"
#~ msgstr ""
#~ "Демон за ограничење долазних веза слоја преноса за време примене пробног "
#~ "места"

#~ msgid "Daemon to restrict underlay network in testbed deployments"
#~ msgstr "Демон за ограничење основне мреже у применама пробног места"

#, c-format
#~ msgid ""
#~ "Cannot open %s for writing load statistics.  Not logging load statistics\n"
#~ msgstr ""
#~ "Не могу да отворим „%s“ за писање статистике учитавања.  Не записујем у "
#~ "дневник статистику учитавања\n"

#, c-format
#~ msgid "%s is stopped"
#~ msgstr "„%s“ је заустављен"

#, c-format
#~ msgid "%s is starting"
#~ msgstr "„%s“ се покреће"

#, c-format
#~ msgid "%s is stopping"
#~ msgstr "„%s“ се зауставља"

#, c-format
#~ msgid "%s is starting already"
#~ msgstr "„%s“ се већ покреће"

#, c-format
#~ msgid "%s is stopping already"
#~ msgstr "„%s“ се већ зауставља"

#, c-format
#~ msgid "%s is started already"
#~ msgstr "„%s“ је већ покренут"

#, c-format
#~ msgid "%s is stopped already"
#~ msgstr "„%s“ је већ заустављен"

#, c-format
#~ msgid "%s service is not known to ARM"
#~ msgstr "„%s“ услуга није позната АУР-у"

#, c-format
#~ msgid "%s service failed to start"
#~ msgstr "„%s“ услуга није успела да се покрене"

#, c-format
#~ msgid "%s service can't be started because ARM is shutting down"
#~ msgstr "„%s“ услуга се не може покренути јер се АУР гаси"

#, c-format
#~ msgid "%.s Unknown result code."
#~ msgstr "%.s Непознат код резултата."

#, fuzzy
#~ msgid "tolerate COUNT number of continuous timeout failures"
#~ msgstr "толерише УКУПНО број непрекидних неуспеха истека времена"

#~ msgid ""
#~ "run profiler in non-interactive mode where upon testbed setup the "
#~ "profiler does not wait for a keystroke but continues to run until a "
#~ "termination signal is received"
#~ msgstr ""
#~ "покреће профајлера у не-дејственом режиму у коме над поставком пробног "
#~ "места профајлер не чека на притисак тастера већ наставља да ради све док "
#~ "се не прими сигнал окончања"

#, c-format
#~ msgid "Adding host %u failed with error: %s\n"
#~ msgstr "Додавање домаћина %u није успело са грешком: %s\n"

#, c-format
#~ msgid "Hosts file %s not found\n"
#~ msgstr "Нисам нашао датотеку домаћина „%s“\n"

#, c-format
#~ msgid "Hosts file %s has no data\n"
#~ msgstr "Датотека домаћина „%s“ нема података\n"

#, c-format
#~ msgid "Hosts file %s cannot be read\n"
#~ msgstr "Не могу да прочитам датотеку домаћина „%s“\n"

#~ msgid "Linking controllers failed. Exiting"
#~ msgstr "Повезивање контролера није успело. Излазим"

#, c-format
#~ msgid "Host registration failed for a host. Error: %s\n"
#~ msgstr "Регистрација домаћина није успела за домаћина. Грешка: %s\n"

#~ msgid "Controller crash detected. Shutting down.\n"
#~ msgstr "Урушавање контролера је откривено. Гасим се.\n"

#, c-format
#~ msgid "Host %s cannot start testbed\n"
#~ msgstr "Домаћин „%s“ не може да покрене пробно место\n"

#~ msgid "Testbed cannot be started on localhost\n"
#~ msgstr "Пробно место се не може покренути на локалном домаћину\n"

#~ msgid "Cannot start the master controller"
#~ msgstr "Не могу да покренем главног контролора"

#~ msgid "Shutting down testbed due to timeout while setup.\n"
#~ msgstr "Гасим пробно место због истека времена приликом подешавања.\n"

#~ msgid "No hosts loaded. Need at least one host\n"
#~ msgstr "Ниједан домаћин није учитан. Потребан је барем један домаћин\n"

#~ msgid "Specified topology must be supported by testbed"
#~ msgstr "Наведени размештај мора бити подржан пробним местом"

#, c-format
#~ msgid ""
#~ "Maximum number of edges a peer can have in a scale free topology cannot "
#~ "be more than %u.  Given `%s = %llu'"
#~ msgstr ""
#~ "Највећи број ивица које парњак може имати у слободном размештају лествице "
#~ "не може бити већи од %u.  Дато је „%s = %llu“"

#, c-format
#~ msgid ""
#~ "The number of edges that can established when adding a new node to scale "
#~ "free topology cannot be more than %u.  Given `%s = %llu'"
#~ msgstr ""
#~ "Број ивица које се могу успоставити приликом додавања новог чвора у "
#~ "слободном размештају лествице не може бити већи од %u.  Дато је „%s = "
#~ "%llu“"

#, c-format
#~ msgid "Failed to read peer index from toology file: %s"
#~ msgstr "Нисам успео да прочитам индекс парњака из датотеке размештаја: %s"

#, c-format
#~ msgid "Value in given topology file: %s out of range\n"
#~ msgstr "Вредност у датој датотеци размештаја: „%s“ је ван опсега\n"

#, c-format
#~ msgid "Failed to read peer index from topology file: %s"
#~ msgstr "Нисам успео да прочитам индекс парњака из датотеке размештаја: %s"

#~ msgid "Topology file needs more peers than given ones\n"
#~ msgstr "Датотеци размештаја је потребно више парњака од једног датог\n"

#, fuzzy, c-format
#~ msgid "Ignoring to connect peer %lu to peer %lu\n"
#~ msgstr "Занемарујем да повежем парњака %u са парњаком %u\n"

#, c-format
#~ msgid ""
#~ "Syntax error in FRIENDS file at offset %llu, skipping bytes `%.*s'.\n"
#~ msgstr ""
#~ "Грешка синтаксе у датотеци „FRIENDS“ на померају %llu, прескачем бајтове "
#~ "„%.*s“.\n"

#, c-format
#~ msgid "Directory for file `%s' does not seem to be writable.\n"
#~ msgstr "Директоријум за датотеку „%s“ не изгледа да је уписив.\n"

#~ msgid "# friends connected"
#~ msgstr "# пријатељи су повезани"

#, c-format
#~ msgid "Found myself `%s' in friend list (useless, ignored)\n"
#~ msgstr "Нађох себе „%s“ на списку пријатеља (некорисно, занемарујем)\n"

#, c-format
#~ msgid "Found friend `%s' in configuration\n"
#~ msgstr "Нађох пријатеља „%s“ у подешавањима\n"

#~ msgid "Encountered errors parsing friends list!\n"
#~ msgstr "Наиђох на грешке током обраде списка пријатеља!\n"

#~ msgid "# friends in configuration"
#~ msgstr "# пријатељи у подешавањима"

#~ msgid ""
#~ "Fewer friends specified than required by minimum friend count. Will only "
#~ "connect to friends.\n"
#~ msgstr ""
#~ "Наведено је мање пријатеља него што се захтева најмањим бројем пријатеља. "
#~ "Повезаћу се само са пријатељима.\n"

#~ msgid ""
#~ "More friendly connections required than target total number of "
#~ "connections.\n"
#~ msgstr "Захтевано је више пријатељских веза него циљни укупан број веза.\n"

#, fuzzy
#~ msgid "receive data from peer"
#~ msgstr "# одговори су примљени за друге парњаке"

#, fuzzy
#~ msgid "number of messages to send"
#~ msgstr "број парњака у концензусу"

#, fuzzy
#~ msgid "message size to use"
#~ msgstr "експеримент за коришћење"

#, c-format
#~ msgid "%u address resolutions had a timeout\n"
#~ msgstr "%u адресна разрешења имаху време истека\n"

#, fuzzy, c-format
#~ msgid "ATS returned stat_results for %u addresses\n"
#~ msgstr "АТС је вратио резултате за %u адресе\n"

#, c-format
#~ msgid ""
#~ "Peer `%s' plugin `%s', address `%s', `%s' bw out: %u Bytes/s, bw in %u "
#~ "Bytes/s, %s\n"
#~ msgstr ""
#~ "Парњак „%s“ прикључак „%s“, адреса „%s“, „%s“ излазни пропусни опсег: %u "
#~ "Бајта/сек, улазни пропусни опсег %u Бајта/сек, %s\n"

#, fuzzy, c-format
#~ msgid "Removed address of peer `%s' with plugin `%s'\n"
#~ msgstr "Уклањам истеклу адресу преноса „%s“\n"

#, c-format
#~ msgid "Quota for network `%11s' (in/out): %10s / %10s\n"
#~ msgstr "Квота за мрежу „%11s“ (улаз/излаз): %10s / %10s\n"

#, fuzzy, c-format
#~ msgid "Please select one operation: %s or %s or %s or %s or %s\n"
#~ msgstr "Изаберите једну радњу : „%s“ или „%s“ или „%s“ или „%s“ или „%s“\n"

#~ msgid "Cannot connect to ATS service, exiting...\n"
#~ msgstr "Не могу да се повежем са АТС услугом, излазим...\n"

#~ msgid "Cannot issue request to ATS service, exiting...\n"
#~ msgstr "Не могу да издам захтев АТС услузи, одлазим...\n"

#~ msgid "No preference type given!\n"
#~ msgstr "Није дата врста својства!\n"

#~ msgid "No peer given!\n"
#~ msgstr "Није дат парњак!\n"

#~ msgid "Valid type required\n"
#~ msgstr "Потребна је исправна врста\n"

#~ msgid "get list of active addresses currently used"
#~ msgstr "добавља списак активних адреса које се тренутно користе"

#~ msgid "get list of all active addresses"
#~ msgstr "добавља списак свих активних адреса"

#, fuzzy
#~ msgid "connect to PEER"
#~ msgstr "повезује се са парњаком"

#~ msgid "do not resolve IP addresses to hostnames"
#~ msgstr "не решава ИП адресе за називе домаћине"

#~ msgid "monitor mode"
#~ msgstr "режим праћења"

#~ msgid "set preference for the given peer"
#~ msgstr "поставља својство за датог парњака"

#~ msgid "print all configured quotas"
#~ msgstr "исписује све подешене квоте"

#~ msgid "peer id"
#~ msgstr "иб парњака"

#~ msgid "preference type to set: latency | bandwidth"
#~ msgstr "врста поставке за постављање: кашњење | пропусни опсег"

#~ msgid "preference value"
#~ msgstr "вредност својства"

#~ msgid "verbose output (include ATS address properties)"
#~ msgstr "опширан излаз (укључује својства АТС адресе)"

#~ msgid "Print information about ATS state"
#~ msgstr "Исписује податке о АТС стању"

#, c-format
#~ msgid ""
#~ "Could not load quota for network `%s':  `%s', assigning default bandwidth "
#~ "%llu\n"
#~ msgstr ""
#~ "Не могу да учитам квоту за мрежу „%s“:  „%s“, додељујем основни пропусни "
#~ "опсег %llu\n"

#, c-format
#~ msgid ""
#~ "No outbound quota configured for network `%s', assigning default "
#~ "bandwidth %llu\n"
#~ msgstr ""
#~ "Нема подешене одлазне квоте за мрежу „%s“, додељујем основни пропусни "
#~ "опсег %llu\n"

#, c-format
#~ msgid ""
#~ "No outbound quota configure for network `%s', assigning default bandwidth "
#~ "%llu\n"
#~ msgstr ""
#~ "Није подешена одлазна квота за мрежу „%s“, додељујем основни пропусни "
#~ "опсег %llu\n"

#~ msgid "solver to use"
#~ msgstr "решавач за коришћење"

#~ msgid "experiment to use"
#~ msgstr "експеримент за коришћење"

#~ msgid "print logging"
#~ msgstr "исписује дневничење"

#, fuzzy, c-format
#~ msgid ""
#~ "Could not load %s quota for network `%s':  `%s', assigning default "
#~ "bandwidth %llu\n"
#~ msgstr ""
#~ "Не могу да учитам квоту за мрежу „%s“:  „%s“, додељујем основни пропусни "
#~ "опсег %llu\n"

#, fuzzy, c-format
#~ msgid "%s quota configured for network `%s' is %llu\n"
#~ msgstr "Квота долазности подешена за мрежу „%s“ је %llu\n"

#, fuzzy, c-format
#~ msgid ""
#~ "No %s-quota configured for network `%s', assigning default bandwidth "
#~ "%llu\n"
#~ msgstr ""
#~ "Нема подешене одлазне квоте за мрежу „%s“, додељујем основни пропусни "
#~ "опсег %llu\n"

#, c-format
#~ msgid "Failed to initialize solver `%s'!\n"
#~ msgstr "Нисам успео да покренем решавача „%s“!\n"

#, fuzzy, c-format
#~ msgid "Invalid %s configuration %f \n"
#~ msgstr "Нисам успео да учитам подешавање за „%s“\n"

#, fuzzy, c-format
#~ msgid "Invalid %s configuration %f\n"
#~ msgstr "Нађох пријатеља „%s“ у подешавањима\n"

#, c-format
#~ msgid "`%s' for `%s' failed at %s:%d with error: %s\n"
#~ msgstr "„%s“ за „%s“ није успело на %s:%d са грешком: %s\n"

#~ msgid "Mysql database running\n"
#~ msgstr "База података Мајскула ради\n"

#~ msgid "# running average P2P latency (ms)"
#~ msgstr "# радно просечно П2П кашњење (ms)"

#~ msgid "Call with name of HELLO file to modify.\n"
#~ msgstr "Позив са називом датотеке „HELLO“ за мењање.\n"

#~ msgid "expired addresses encountered"
#~ msgstr "наиђох на истекле адресе"

#, fuzzy, c-format
#~ msgid "%s failed at %s:%d with error: %s\n"
#~ msgstr "„%s“ није успело на %s:%d са грешком: %s\n"

#, c-format
#~ msgid "Trying to use file `%s' for MySQL configuration.\n"
#~ msgstr "Покушавам да користим датотеку „%s“ за МајСКуЛ подешавање.\n"

#, c-format
#~ msgid "Could not access file `%s': %s\n"
#~ msgstr "Не могу да приступим датотеци „%s“: %s\n"

#, c-format
#~ msgid "%sPeer `%s'\n"
#~ msgstr "%sПарњак „%s“\n"

#, c-format
#~ msgid "\tExpires: %s \t %s\n"
#~ msgstr "\tИстиче: %s \t %s\n"

#, fuzzy, c-format
#~ msgid "Failure: Cannot convert address to string for peer `%s'\n"
#~ msgstr "Нисам успео да решим адресу за парњака „%s“\n"

#, c-format
#~ msgid "Failure: Received invalid %s\n"
#~ msgstr "Неуспех: Примих неисправно „%s“\n"

#, c-format
#~ msgid "Failed to write HELLO with %u bytes to file `%s'\n"
#~ msgstr "Нисам успео да упишем „HELLO“ са %u бајта у датотеку „%s“\n"

#, c-format
#~ msgid "Wrote %s HELLO containing %u addresses with %u bytes to file `%s'\n"
#~ msgstr ""
#~ "Записах „%s HELLO“ које садржи %u адресе са %u бајта у датотеку „%s“\n"

#~ msgid "don't resolve host names"
#~ msgstr "не разрешава називе домаћина"

#~ msgid "output only the identity strings"
#~ msgstr "исписује само ниске идентитета"

#~ msgid "include friend-only information"
#~ msgstr "укључује податке само-пријатељ"

#~ msgid "output our own identity only"
#~ msgstr "исписује само наш лични идентитет"

#~ msgid "list all known peers"
#~ msgstr "исписује све познате парњаке"

#~ msgid "dump hello to file"
#~ msgstr "шаље „hello“ у датотеку"

#~ msgid "also output HELLO uri(s)"
#~ msgstr "такође исписује „HELLO“ ури-је"

#~ msgid "add given HELLO uri to the database"
#~ msgstr "додаје дату „HELLO“ путању у базу података"

#, c-format
#~ msgid "Starting transport plugins `%s'\n"
#~ msgstr "Покрећем прикључке преноса „%s“\n"

#, c-format
#~ msgid "Loading `%s' transport plugin\n"
#~ msgstr "Учитавам „%s“ прикључак преноса\n"

#, c-format
#~ msgid "Failed to load transport plugin for `%s'\n"
#~ msgstr "Нисам успео да учитам прикључак преноса за „%s“\n"

#, c-format
#~ msgid "Removing expired address of transport `%s'\n"
#~ msgstr "Уклањам истеклу адресу преноса „%s“\n"

#, c-format
#~ msgid "Failed to parse HELLO in file `%s'\n"
#~ msgstr "Нисам успео да обрадим „HELLO“ у датотеци „%s“\n"

#~ msgid "# peers known"
#~ msgstr "# парњака је познато"

#, c-format
#~ msgid ""
#~ "File `%s' in directory `%s' does not match naming convention. Removed.\n"
#~ msgstr ""
#~ "Датотека „%s“ у директоријуму „%s“ не одговара договору именовања. "
#~ "Уклоњена је.\n"

#, c-format
#~ msgid "Scanning directory `%s'\n"
#~ msgstr "Скенирам директоријум „%s“\n"

#, c-format
#~ msgid "Still no peers found in `%s'!\n"
#~ msgstr "Још увек нисам нашао парњаке у „%s“!\n"

#, c-format
#~ msgid "Cleaning up directory `%s'\n"
#~ msgstr "Чистим директоријум „%s“\n"

#~ msgid "Failed to receive response from `PEERINFO' service."
#~ msgstr "Нисам успео да примим одговор са услуге „PEERINFO“."

#~ msgid "# peers blacklisted"
#~ msgstr "# парњаци су стављени на списак забрана"

#~ msgid "# messages dropped due to slow client"
#~ msgstr "# поруке су одбачене услед спорог клијента"

#~ msgid "# bytes payload dropped (other peer was not connected)"
#~ msgstr "# утовар бајтова је одбачен (други парњак није повезан)"

#~ msgid "# bytes payload discarded due to not connected peer"
#~ msgstr "# бајтови утовара су одбачени због не повезаног парњака"

#~ msgid "# bytes total received"
#~ msgstr "# укупно бајтова је примљено"

#~ msgid "# bytes payload received"
#~ msgstr "# бајтови утовара су примљени"

#~ msgid "# disconnects due to blacklist"
#~ msgstr "# прекиди везе због списка забрана"

#, fuzzy, c-format
#~ msgid "Disallowing connection to peer `%s' on transport %s\n"
#~ msgstr "Недостаје функција „%s“ у прикључку преноса за „%s“\n"

#, c-format
#~ msgid "Adding blacklisting entry for peer `%s'\n"
#~ msgstr "Додајем унос списка забрана за парњака „%s“\n"

#, c-format
#~ msgid "Adding blacklisting entry for peer `%s':`%s'\n"
#~ msgstr "Додајем унос списка забрана за парњака „%s“:„%s“\n"

#~ msgid "# refreshed my HELLO"
#~ msgstr "# освежих мој „HELLO“"

#, fuzzy
#~ msgid "# session creation failed"
#~ msgstr "# Бирање парњака није успело"

#~ msgid "# DISCONNECT messages sent"
#~ msgstr "# ПРЕКИНИ_ВЕЗУ поруке су послате"

#~ msgid "# disconnects due to quota of 0"
#~ msgstr "# прекиди везе због квоте 0"

#~ msgid "# bytes in message queue for other peers"
#~ msgstr "# бајтови у реду поруке за друге парњаке"

#~ msgid "# messages transmitted to other peers"
#~ msgstr "# поруке су пренесене другим парњацима"

#~ msgid "# transmission failures for messages to other peers"
#~ msgstr "# неуспеси преноса за поруке ка другим парњацима"

#~ msgid "# messages timed out while in transport queue"
#~ msgstr "# истекло је време порукама док су у реду преноса"

#~ msgid "# KEEPALIVE messages discarded (peer unknown)"
#~ msgstr "# ОДРЖИ_У_РАДУ поруке су одбачене (парњак није познат)"

#~ msgid "# KEEPALIVE messages discarded (no session)"
#~ msgstr "# ОДРЖИ_У_РАДУ поруке су одбачене (нема сесије)"

#, fuzzy
#~ msgid "# KEEPALIVE_RESPONSEs discarded (not connected)"
#~ msgstr "# ОДГОВОР_ОДРЖИ_У_РАДУ поруке су одбачене (нисам повезан)"

#, fuzzy
#~ msgid "# KEEPALIVE_RESPONSEs discarded (not expected)"
#~ msgstr "# ОДГОВОР_ОДРЖИ_У_РАДУ поруке су одбачене (није очекиван)"

#, fuzzy
#~ msgid "# KEEPALIVE_RESPONSEs discarded (address changed)"
#~ msgstr "# ОДГОВОР_ОДРЖИ_У_РАДУ поруке су одбачене (адреса је измењена)"

#, fuzzy
#~ msgid "# KEEPALIVE_RESPONSEs discarded (no nonce)"
#~ msgstr "# ОДГОВОР_ОДРЖИ_У_РАДУ поруке су одбачене (погрешна тренутност)"

#, fuzzy
#~ msgid "# KEEPALIVE_RESPONSEs discarded (bad nonce)"
#~ msgstr "# ОДГОВОР_ОДРЖИ_У_РАДУ поруке су одбачене (погрешна тренутност)"

#, fuzzy
#~ msgid "# KEEPALIVE_RESPONSEs received (OK)"
#~ msgstr "# ОДГОВОР_ОДРЖИ_У_РАДУ поруке су одбачене (погрешна тренутност)"

#~ msgid "# messages discarded due to lack of neighbour record"
#~ msgstr "# поруке су одбачене услед недостатка записа суседа"

#~ msgid "# bandwidth quota violations by other peers"
#~ msgstr "# повређивање квоте пропусног опсега од стране других парњака"

#~ msgid "# ms throttling suggested"
#~ msgstr "# ms пригушење се саветује"

#, fuzzy, c-format
#~ msgid "Failed to send SYN message to peer `%s'\n"
#~ msgstr "Нисам успео да обрадим долазну поруку са помоћника „%s“\n"

#, fuzzy
#~ msgid "# Failed attempts to switch addresses (failed to send SYN CONT)"
#~ msgstr ""
#~ "# Нису успели покушаји за пребацивање адреса (нисам успео да пошаљем "
#~ "ПОВЕЖИ_СЕ)"

#, fuzzy
#~ msgid "# SYN messages sent"
#~ msgstr "# ПРЕКИНИ_ВЕЗУ поруке су послате"

#, fuzzy, c-format
#~ msgid "Failed to transmit SYN message to %s\n"
#~ msgstr "Нисам успео да пренесем поруку ПОВЕЖИ_СЕ путем прикључка ка „%s“\n"

#, fuzzy
#~ msgid "# Failed attempts to switch addresses (failed to send SYN)"
#~ msgstr ""
#~ "# Нису успели покушаји за пребацивање адреса (нисам успео да пошаљем "
#~ "ПОВЕЖИ_СЕ)"

#, fuzzy, c-format
#~ msgid "Failed to send SYN_ACK message to peer `%s' using address `%s'\n"
#~ msgstr ""
#~ "Нисам успео да пошаљем поруку ПОВЕЖИ_АЦК парњаку „%s“ користећи адресу "
#~ "„%s“ сесије %p\n"

#, fuzzy
#~ msgid "# SYN_ACK messages sent"
#~ msgstr "# ПОВЕЖИ_АЦК поруке су послате"

#, fuzzy, c-format
#~ msgid "Failed to transmit SYN_ACK message to %s\n"
#~ msgstr "Нисам успео да пренесем поруку ПОВЕЖИ_АЦК путем прикључка ка „%s“\n"

#, fuzzy
#~ msgid "# SYN messages received"
#~ msgstr "# ПИНГ поруке су примљене"

#, fuzzy, c-format
#~ msgid "SYN request from peer `%s' ignored due impending shutdown\n"
#~ msgstr ""
#~ "ПОВЕЖИ_СЕ захтев са парњака „%s“ је занемарен због неминовног гашења\n"

#~ msgid "# Attempts to switch addresses"
#~ msgstr "# Покушаји за пребацивање адреса"

#, fuzzy
#~ msgid "# SYN_ACK messages received"
#~ msgstr "# поруке СЕСИЈА_АЦК су примљене"

#, fuzzy
#~ msgid "# unexpected SYN_ACK messages (no peer)"
#~ msgstr "# неочекиване ПОВЕЖИ_АЦК поруке (нема парњака)"

#, fuzzy
#~ msgid "# unexpected SYN_ACK messages (not ready)"
#~ msgstr "# неочекиване ПОВЕЖИ_АЦК поруке (нису спремне)"

#, fuzzy
#~ msgid "# unexpected SYN_ACK messages (waiting on ATS)"
#~ msgstr "# неочекиване ПОВЕЖИ_АЦК поруке (чекам на АТС)"

#~ msgid "# Successful attempts to switch addresses"
#~ msgstr "# Покушаји за пребацивање адреса су успели"

#, fuzzy
#~ msgid "# unexpected SYN_ACK messages (disconnecting)"
#~ msgstr "# неочекиване ПОВЕЖИ_АЦК поруке (прекидам везу)"

#, fuzzy
#~ msgid "# ACK messages received"
#~ msgstr "# ПОВЕЖИ_АЦК поруке су примљене"

#, fuzzy
#~ msgid "# unexpected ACK messages"
#~ msgstr "# неочекиване СЕСИЈА_АЦК поруке"

#, fuzzy
#~ msgid "# quota messages ignored (malformed)"
#~ msgstr "# поруке прекида везе су занемарене(лоше су)"

#, fuzzy
#~ msgid "# QUOTA messages received"
#~ msgstr "# ПОНГ поруке су примљене"

#~ msgid "# disconnect messages ignored (malformed)"
#~ msgstr "# поруке прекида везе су занемарене(лоше су)"

#~ msgid "# DISCONNECT messages received"
#~ msgstr "# ПРЕКИНИ_ВЕЗУ поруке су примљене"

#~ msgid "# disconnect messages ignored (timestamp)"
#~ msgstr "# поруке прекида везе су занемарене(временска ознака)"

#~ msgid "# disconnected from peer upon explicit request"
#~ msgstr "# прекинута је веза са парњаком услед изричитог захтева"

#~ msgid "Transport service is lacking NEIGHBOUR_LIMIT option.\n"
#~ msgstr "Услузи преноса недостаје опција ОГРАНИЧЕЊЕ_СУСЕДА.\n"

#, c-format
#~ msgid "Missing function `%s' in transport plugin for `%s'\n"
#~ msgstr "Недостаје функција „%s“ у прикључку преноса за „%s“\n"

#, c-format
#~ msgid "Did not load plugin `%s' due to missing functions\n"
#~ msgstr "Не учитавам прикључак „%s“ услед недостајућих функција\n"

#, fuzzy
#~ msgid "# Addresses in validation map"
#~ msgstr "# поновно потврђивање адресе је започето"

#, fuzzy
#~ msgid "# validations running"
#~ msgstr "База података Скулајта ради\n"

#, fuzzy
#~ msgid "# address records discarded (timeout)"
#~ msgstr "# записи адресе су одбачени"

#, fuzzy
#~ msgid "# address records discarded (blacklist)"
#~ msgstr "# записи адресе су одбачени"

#, fuzzy
#~ msgid "# PINGs for address validation sent"
#~ msgstr "# поновно потврђивање адресе је започето"

#~ msgid "# address revalidations started"
#~ msgstr "# поновно потврђивање адресе је започето"

#~ msgid "# PING message for different peer received"
#~ msgstr "# ПИНГ порука за различитог парњака је примљена"

#, c-format
#~ msgid "Plugin `%s' not available, cannot confirm having this address\n"
#~ msgstr ""
#~ "Прикључак „%s“ није доступан, не могу да потврдим имајући ову адресу\n"

#~ msgid "# failed address checks during validation"
#~ msgstr "# неуспешне провере адресе за време потврђивања"

#, c-format
#~ msgid "Address `%s' is not one of my addresses, not confirming PING\n"
#~ msgstr "Адреса „%s“ није једна од мојих адреса, не потврђујем ПИНГ\n"

#~ msgid "# successful address checks during validation"
#~ msgstr "# успешне провере адресе за време потврђивања"

#, c-format
#~ msgid ""
#~ "Not confirming PING from peer `%s' with address `%s' since I cannot "
#~ "confirm having this address.\n"
#~ msgstr ""
#~ "Не потврђујем ПИНГ од парњака „%s“ са адресом „%s“ јер не могу да "
#~ "потврдим да имам ту адресу.\n"

#, c-format
#~ msgid "Failed to create PONG signature for peer `%s'\n"
#~ msgstr "Нисам успео да направим ПОНГ потпис за парњака „%s“\n"

#~ msgid "# PONGs unicast via reliable transport"
#~ msgstr "# једноодредишни пренос ПОНГ-ова путем поузданог преноса"

#~ msgid "# PONGs multicast to all available addresses"
#~ msgstr "# вишеодредишни пренос ПОНГ-ова ка свим доступним адресама"

#~ msgid "# PONGs dropped, no matching pending validation"
#~ msgstr "# ПОНГ-ови су одбачени, нема одговарајућих потврђивања на чекању"

#~ msgid "# PONGs dropped, signature expired"
#~ msgstr "# ПОНГ-ови су одбачени, потпис је истекао"

#, fuzzy
#~ msgid "# validations succeeded"
#~ msgstr "# поновно потврђивање адресе је започето"

#, fuzzy
#~ msgid "# HELLOs given to peerinfo"
#~ msgstr "# „HELLO“-и су добијени из података парњака"

#, c-format
#~ msgid "Could not initialize curl multi handle, failed to start %s plugin!\n"
#~ msgstr ""
#~ "Не могу да покренем мулти ручку „curl“-а, нисам успео да покренем „%s“ "
#~ "прикључак!\n"

#, c-format
#~ msgid "Shutting down plugin `%s'\n"
#~ msgstr "Гасим прикључак „%s“\n"

#, c-format
#~ msgid "Shutdown for plugin `%s' complete\n"
#~ msgstr "Гашење за прикључак „%s“ је завршено\n"

#, fuzzy, c-format
#~ msgid "Maximum number of requests is %u\n"
#~ msgstr "Највећи број веза је %u\n"

#, fuzzy, c-format
#~ msgid ""
#~ "Access from connection %p (%u of %u) for `%s' `%s' url `%s' with upload "
#~ "data size %lu\n"
#~ msgstr ""
#~ "Приступ из везе %p (%u од %u) за „%s“ „%s“ адреса „%s“ са величином "
#~ "података утовара %u\n"

#, c-format
#~ msgid "Accepting connection (%u of %u) from `%s'\n"
#~ msgstr "Прихватам везу (%u од %u) са „%s“\n"

#, c-format
#~ msgid ""
#~ "Server reached maximum number connections (%u), rejecting new connection\n"
#~ msgstr "Сервер је достигао највећи број веза (%u), одбацује нове везе\n"

#~ msgid ""
#~ "Could not create a new TLS certificate, program `gnunet-transport-"
#~ "certificate-creation' could not be started!\n"
#~ msgstr ""
#~ "Не могу да направим ново ТЛС уверење, програм „gnunet-transport-"
#~ "certificate-creation“ се не може покренути!\n"

#, c-format
#~ msgid ""
#~ "No usable TLS certificate found and creating one at `%s/%s' failed!\n"
#~ msgstr ""
#~ "Нисам нашао употребљиво ТЛС уверење а његово стварање на „%s/%s“ није "
#~ "успело!\n"

#~ msgid "Require valid port number for service in configuration!\n"
#~ msgstr "Захтева исправан број прикључника за услугу у подешавањима!\n"

#, c-format
#~ msgid "Found %u addresses to report to NAT service\n"
#~ msgstr "Нађох %u адрес за извештавање НАТ услузи\n"

#~ msgid "Disabling IPv6 since it is not supported on this system!\n"
#~ msgstr "Искључујем ИПв6 јер није подржано на овом систему!\n"

#, c-format
#~ msgid "IPv4 support is %s\n"
#~ msgstr "ИПв4 подршка је %s\n"

#, c-format
#~ msgid "IPv6 support is %s\n"
#~ msgstr "ИПв6 подршка је %s\n"

#~ msgid "Neither IPv4 nor IPv6 are enabled! Fix in configuration\n"
#~ msgstr "Ни ИПв4 ни ИПв6 није укључено! Исправите у подешавању\n"

#~ msgid "Port is required! Fix in configuration\n"
#~ msgstr "Прикључник је потребан! Исправите у подешавању\n"

#, c-format
#~ msgid "Using port %u\n"
#~ msgstr "Користим прикључник %u\n"

#, c-format
#~ msgid "Specific IPv4 address `%s' in configuration file is invalid!\n"
#~ msgstr "Специфична ИПв4 адреса „%s“ у датотеци подешавања је неисправна!\n"

#, c-format
#~ msgid "Specific IPv6 address `%s' in configuration file is invalid!\n"
#~ msgstr "Специфична ИПв6 адреса „%s“ у датотеци подешавања је неисправна!\n"

#, c-format
#~ msgid "Using external hostname `%s'\n"
#~ msgstr "Користим спољни назив домаћина „%s“\n"

#, c-format
#~ msgid "Notifying transport only about hostname `%s'\n"
#~ msgstr "Обавештавам пренос само о називу домаћина „%s“\n"

#, c-format
#~ msgid "Maximum number of connections is %u\n"
#~ msgstr "Највећи број веза је %u\n"

#, c-format
#~ msgid "Received malformed message via %s. Ignored.\n"
#~ msgstr "Примих лошу поруку путем „%s“. Занемарујем.\n"

#~ msgid "SMTP filter string to invalid, lacks ': '\n"
#~ msgstr "Ниска СМТП филтера је превише неисправна, недостаје „: “\n"

#, c-format
#~ msgid "SMTP filter string to long, capped to `%s'\n"
#~ msgstr "Ниска СМТП филтера је предуга, скраћена је на „%s“\n"

#, c-format
#~ msgid "SMTP: `%s' failed: %s.\n"
#~ msgstr "СМТП: „%s“ није успело: %s.\n"

#~ msgid "No email-address specified, can not start SMTP transport.\n"
#~ msgstr "Није наведена адреса е-поште, не могу да почнем СМТП пренос.\n"

#~ msgid "# bytes received via SMTP"
#~ msgstr "# бајтови су примљени путем СМТП-а"

#~ msgid "# bytes sent via SMTP"
#~ msgstr "# бајтови су послати путем СМТП-а"

#~ msgid "# bytes dropped by SMTP (outgoing)"
#~ msgstr "# бајтови су одбачени СМТП-ом (одлазни)"

#, c-format
#~ msgid "Unexpected address length: %u bytes\n"
#~ msgstr "Неочекивана дужина адресе: %u бајта\n"

#~ msgid "# TCP sessions active"
#~ msgstr "# ТЦП сесије су активне"

#~ msgid "# bytes currently in TCP buffers"
#~ msgstr "# бајтова тренутно у ТЦП међумеморијама"

#~ msgid "# bytes discarded by TCP (disconnect)"
#~ msgstr "# бајтови су одбачени ТЦП-ом (прекид везе)"

#~ msgid "# bytes discarded by TCP (timeout)"
#~ msgstr "# бајтови су одбачени ТЦП-ом (истекло време)"

#~ msgid "# bytes transmitted via TCP"
#~ msgstr "# бајтови су пренесени путем ТЦП-а"

#~ msgid "# requests to create session with invalid address"
#~ msgstr "# захтева за стварање сесије са неисправном адресом"

#~ msgid "# transport-service disconnect requests for TCP"
#~ msgstr "# захтеви прекида везе услуге преноса за ТЦП"

#~ msgid "# TCP WELCOME messages received"
#~ msgstr "# поруке ТЦП ДОБРОДОШЛИЦЕ су примљене"

#~ msgid "# bytes received via TCP"
#~ msgstr "# бајта је примљено путем ТЦП-а"

#, fuzzy
#~ msgid "# TCP server connections active"
#~ msgstr "# меш везе су радне"

#, fuzzy
#~ msgid "# TCP server connect events"
#~ msgstr "# догађаји ТЦП мрежног нивоа прекидања везе"

#~ msgid "# network-level TCP disconnect events"
#~ msgstr "# догађаји ТЦП мрежног нивоа прекидања везе"

#~ msgid "Failed to start service.\n"
#~ msgstr "Нисам успео да покренем услугу.\n"

#, c-format
#~ msgid "TCP transport listening on port %llu\n"
#~ msgstr "ТЦП пренос ослушкује на прикључнику %llu\n"

#~ msgid "TCP transport not listening on any port (client only)\n"
#~ msgstr "ТЦП пренос не ослушкује ни на једном прикључнику (само клијент)\n"

#, c-format
#~ msgid "TCP transport advertises itself as being on port %llu\n"
#~ msgstr "ТЦП пренос упозорава себе да је на прикључнику %llu\n"

#, c-format
#~ msgid ""
#~ "UDP could not transmit message to `%s': Network seems down, please check "
#~ "your network configuration\n"
#~ msgstr ""
#~ "УДП не може да пренесе поруку до „%s“: Изгледа да је мрежа пала, "
#~ "проверите ваша мрежна подешавања\n"

#~ msgid ""
#~ "UDP could not transmit IPv6 message! Please check your network "
#~ "configuration and disable IPv6 if your connection does not have a global "
#~ "IPv6 address\n"
#~ msgstr ""
#~ "УДП не може да пренесе ИПв6 поруку! Проверите мрежна подешавања и "
#~ "искључите ИПв6 ако ваша веза нема општу Ипв6 адресу\n"

#, fuzzy, c-format
#~ msgid "Failed to bind UDP socket to %s: %s\n"
#~ msgstr "Нисам успео да отворим УДП прикључницу\n"

#, fuzzy
#~ msgid "Disabling IPv4 since it is not supported on this system!\n"
#~ msgstr "Искључујем ИПв6 јер није подржано на овом систему!\n"

#~ msgid "Failed to open UDP sockets\n"
#~ msgstr "Нисам успео да отворим УДП прикључницу\n"

#, fuzzy
#~ msgid "must be valid IPv4 address"
#~ msgstr "Морате навести исправну ИПв4 адресу"

#, fuzzy
#~ msgid "must be valid IPv6 address"
#~ msgstr "Морате навести исправну ИПв6 адресу"

#, fuzzy
#~ msgid "Failed to create UDP network sockets\n"
#~ msgstr "Нисам успео да направим прикључнице мреже, прикључак није успео\n"

#, fuzzy
#~ msgid "# Multicast HELLO beacons received via UDP"
#~ msgstr "# ИПв6 вишеодредишне „HELLO“ ознаке су примљене путем удп-а"

#~ msgid ""
#~ "Disabling HELLO broadcasting due to friend-to-friend only configuration!\n"
#~ msgstr ""
#~ "Искључујем „HELLO“ емитовање због подешавања само пријатељ пријатељу!\n"

#, c-format
#~ msgid ""
#~ "Failed to set IPv4 broadcast option for broadcast socket on port %d\n"
#~ msgstr ""
#~ "Нисам успео да поставим опцију ИПв4 емитовања за прикључницу емитовања на "
#~ "прикључнику %d\n"

#, fuzzy, c-format
#~ msgid "Cannot bind to `%s'\n"
#~ msgstr "Не могу да направим путању до „%s“\n"

#~ msgid "Failed to open UNIX listen socket\n"
#~ msgstr "Нисам успео да отворим ЈУНИКС прикључницу ослушкивања\n"

#, fuzzy
#~ msgid "# ACKs sent"
#~ msgstr "# „WLAN“ АЦК-ови су послати"

#, fuzzy
#~ msgid "# Messages defragmented"
#~ msgstr "# делићи порука су уједињени"

#, fuzzy
#~ msgid "# Sessions allocated"
#~ msgstr "# „WLAN“ сесије су додељене"

#, fuzzy
#~ msgid "# message fragments sent"
#~ msgstr "# делићи „WLAN“ поруке су послати"

#, fuzzy
#~ msgid "# messages pending (with fragmentation)"
#~ msgstr "# Поруке „WLAN“-а су на чекању (са расцепканошћу)"

#, fuzzy
#~ msgid "# MAC endpoints allocated"
#~ msgstr "# Крајње тачке „WLAN“ МАЦ-а су додељене"

#, fuzzy
#~ msgid "# ACKs received"
#~ msgstr "# АЦК-ови су примљени путем „WLAN“-а"

#, fuzzy
#~ msgid "# DATA messages discarded due to CRC32 error"
#~ msgstr "# Поруке ПОДАТАКА „WLAN“ су одбачене услед „CRC32“ грешке"

#, fuzzy
#~ msgid "# HELLO beacons sent"
#~ msgstr "# „HELLO“ ознаке су послате путем „WLAN“—а"

#, fuzzy
#~ msgid "# DATA messages received"
#~ msgstr "# поруке ЈАЗ СТАВИ су примљене"

#, fuzzy
#~ msgid "# DATA messages processed"
#~ msgstr "# Поруке „WLAN“ ПОДАТАКА су обрађене"

#, c-format
#~ msgid "Helper binary `%s' not SUID, cannot run WLAN transport\n"
#~ msgstr ""
#~ "Извршна помоћника „%s“ није СУИБ, не могу да покренем „WLAN“ пренос\n"

#, fuzzy
#~ msgid "# sessions allocated"
#~ msgstr "# „WLAN“ сесије су додељене"

#, c-format
#~ msgid "Access denied to `%s'\n"
#~ msgstr "Приступ је збрањен за „%s“\n"

#, c-format
#~ msgid "Accepting connection from `%s': %p\n"
#~ msgstr "Прихватам везу са „%s“: %p\n"

#, c-format
#~ msgid ""
#~ "Processing code for message of type %u did not call "
#~ "`GNUNET_SERVER_receive_done' after %s\n"
#~ msgstr ""
#~ "Обрађивачки код за поруку врсте %u није позвао "
#~ "„GNUNET_SERVER_receive_done“ након „%s“\n"

#, c-format
#~ msgid "Access from `%s' denied to service `%s'\n"
#~ msgstr "Приступ из „%s“ је забрањен за услугу „%s“\n"

#, c-format
#~ msgid "Failed to start `%s' at `%s'\n"
#~ msgstr "Нисам успео да покренем „%s“ на „%s“\n"

#, c-format
#~ msgid "Service `%s' runs at %s\n"
#~ msgstr "Услуга „%s“ ради на „%s“\n"

#, c-format
#~ msgid "Could not access configuration file `%s'\n"
#~ msgstr "Не могу да приступим датотеци подешавања „%s“\n"

#, fuzzy, c-format
#~ msgid ""
#~ "Syntax error while deserializing in line %u (option without section)\n"
#~ msgstr "Грешка синтаксе приликом десеријализације у реду %u\n"

#, c-format
#~ msgid "Syntax error while deserializing in line %u\n"
#~ msgstr "Грешка синтаксе приликом десеријализације у реду %u\n"

#, fuzzy, c-format
#~ msgid "Error while reading file `%s'\n"
#~ msgstr "Грешка отварања датотеке „%s“: %s\n"

#, c-format
#~ msgid "Recursive expansion suspected, aborting $-expansion for term `%s'\n"
#~ msgstr "Сумња се на дубинско ширење, прекидам $-ширење за термин „%s“\n"

#, c-format
#~ msgid "Missing closing `%s' in option `%s'\n"
#~ msgstr "Недостаје затварење „%s“ у опцији „%s“\n"

#, c-format
#~ msgid ""
#~ "Failed to expand `%s' in `%s' as it is neither found in [PATHS] nor "
#~ "defined as an environmental variable\n"
#~ msgstr ""
#~ "Нисам успео да раширим „%s“ у „%s“ јер нисам нашао у [ПУТАЊАМА] нити је "
#~ "дефинисано као променљива окружења\n"

#~ msgid "Postgres database running\n"
#~ msgstr "База података Постгреса ради\n"

#, fuzzy, c-format
#~ msgid "Failed to drop database with: `%s'\n"
#~ msgstr "Нисам успео да покренем „%s“ на „%s“\n"

#, c-format
#~ msgid "Failure while resuming download operation `%s': %s\n"
#~ msgstr "Неуспех приликом настављања са радњом преузимања „%s“: %s\n"

#, fuzzy, c-format
#~ msgid "Failed to receive response from `%s' service (error code is %d).\n"
#~ msgstr "Нисам успео да примим одговор са услуге „PEERINFO“."

#, c-format
#~ msgid "Failed to set default ego: %s\n"
#~ msgstr "Нисам успео да поставим основни его: %s\n"

#~ msgid ""
#~ "set default identity to EGO for a subsystem SUBSYSTEM (use together with -"
#~ "e)"
#~ msgstr ""
#~ "поставља основни идентитет на ЕГО за подсистем ПОДСИСТЕМ (користите "
#~ "заједно са -e)"

#~ msgid "no default known"
#~ msgstr "основнст није позната"

#~ msgid "default configured, but ego unknown (internal error)"
#~ msgstr "основни је подешен, али его није познат (унутрашња грешка)"

#~ msgid "Unknown ego specified for service (internal error)"
#~ msgstr "Непознат его је наведен за услугу (унутрашња грешка)"

#~ msgid "target name already exists"
#~ msgstr "назив мете већ постоји"

#~ msgid "no matching ego found"
#~ msgstr "нисам нашао одговарајући его"

#, c-format
#~ msgid "Deleting record failed, record does not exist%s%s\n"
#~ msgstr "Брисање записа није успело, запис не постоји%s%s\n"

#, fuzzy, c-format
#~ msgid "Failed to replace records: %s\n"
#~ msgstr "Нисам успео да обрадим ДАНЕ запис: %s\n"

#, fuzzy
#~ msgid "Error normalizing name."
#~ msgstr "Грешка стварања тунела\n"

#, fuzzy
#~ msgid "Error deserializing records."
#~ msgstr "Унутрашња грешка скенирања директоријума.\n"

#, fuzzy
#~ msgid "Not records to delete."
#~ msgstr "вредност записа за додавање/брисање"

#, fuzzy
#~ msgid "Store failed"
#~ msgstr "# Неуспеси „СТАВИ“ смештаја података"

#, fuzzy
#~ msgid "UDP port to listen on for inbound DNS requests; default: 2853"
#~ msgstr ""
#~ "УДП прикључник на коме ће ослушкивати за долазним ДНС захтевима; основно: "
#~ "53"

#, fuzzy, c-format
#~ msgid "Invalid DID `%s'\n"
#~ msgstr "Неисправан УРИ „%s“\n"

#, c-format
#~ msgid "Block not of type %u\n"
#~ msgstr "Блок није врсте %u\n"

#, fuzzy, c-format
#~ msgid "Size mismatch for block with type %u\n"
#~ msgstr "Величин не одговара за блок\n"

#, c-format
#~ msgid "Block of type %u is malformed\n"
#~ msgstr "Блок врсте %u је лош\n"

#~ msgid "# items stored"
#~ msgstr "# ставке су смештене"

#, c-format
#~ msgid "Loading `%s' datacache plugin\n"
#~ msgstr "Учитавам прикључак „%s“ оставе података\n"

#, c-format
#~ msgid "Failed to load datacache plugin for `%s'\n"
#~ msgstr "Нисам успео да учитам прикључак оставе података за „%s“\n"

#~ msgid "# requests received"
#~ msgstr "# захтеви су примљени"

#~ msgid "# requests filtered by bloom filter"
#~ msgstr "# захтеви су филтрирани блум филтером"

#, fuzzy
#~ msgid "# proximity search requests received"
#~ msgstr "# претраге клијента су примљене"

#~ msgid "write search results to file starting with PREFIX"
#~ msgstr "пише резултате претраге у датотеку која почиње са ПРЕФИКСОМ"

#~ msgid "automatically terminate search after DELAY"
#~ msgstr "самостално окончава претрагу након ЗАСТОЈА"

#~ msgid "Namestore failed to store record\n"
#~ msgstr "Смештај назива није успео да смести запис\n"

#, fuzzy
#~ msgid "# requests for random value received"
#~ msgstr "# захтеви су примљени"

#~ msgid "# GET requests from clients injected"
#~ msgstr "# захтеви ДОБАВИ од клијената су убризгани"

#~ msgid "# PUT requests received from clients"
#~ msgstr "# захтеви СТАВИ су примљени од клијената"

#~ msgid "# GET requests received from clients"
#~ msgstr "# захтеви ДОБАВИ су примљени од клијената"

#~ msgid "# GET STOP requests received from clients"
#~ msgstr "# захтеви ДОБАВИ СТОП су примљени од клијената"

#~ msgid "# Key match, type mismatches in REPLY to CLIENT"
#~ msgstr "# Кључ се поклапа, врсте се не поклапају у ОДГОВОР КЛИЈНЕТУ"

#~ msgid "# Duplicate REPLIES to CLIENT request dropped"
#~ msgstr "# Двоструки захтев ОДГОВОРИ КЛИЈЕНТУ је одбачен"

#, c-format
#~ msgid "Unsupported block type (%u) in request!\n"
#~ msgstr "Неподржана врста блока (%u) у захтеву!\n"

#~ msgid "# RESULTS queued for clients"
#~ msgstr "# РЕЗУЛТАТИ су стављени у ред за клијенте"

#~ msgid "# REPLIES ignored for CLIENTS (no match)"
#~ msgstr "# ОДГОВОРИ су занемарени за КЛИЈЕНТЕ (нема поклапања)"

#, c-format
#~ msgid "%s request received, but have no datacache!\n"
#~ msgstr "„%s“ захтев је примљен, али нема оставу података!\n"

#~ msgid "# ITEMS stored in datacache"
#~ msgstr "# СТАВКЕ су смештене у оставу података"

#~ msgid "# Good RESULTS found in datacache"
#~ msgstr "# Добри РЕЗУЛТАТИ су нађени у остави података"

#~ msgid "# Duplicate RESULTS found in datacache"
#~ msgstr "# Двоструки РЕЗУЛТАТИ су нађени у остави података"

#~ msgid "# Invalid RESULTS found in datacache"
#~ msgstr "# Неисправни РЕЗУЛТАТИ су нађени у остави података"

#~ msgid "# Irrelevant RESULTS found in datacache"
#~ msgstr "# Неважни РЕЗУЛТАТИ су нађени у остави података"

#~ msgid "# Unsupported RESULTS found in datacache"
#~ msgstr "# Неподржани РЕЗУЛТАТИ су нађени у остави података"

#, c-format
#~ msgid "Unsupported block type (%u) in local response!\n"
#~ msgstr "Неподржана врста блока (%u) у локалном одговору!\n"

#~ msgid "# GET requests given to datacache"
#~ msgstr "# ДОБАВИ захтеви су дати остави података"

#~ msgid "# HELLOs obtained from peerinfo"
#~ msgstr "# „HELLO“-и су добијени из података парњака"

#~ msgid "# FIND PEER messages initiated"
#~ msgstr "# НАЂИ ПАРЊАКА поруке су покренуте"

#~ msgid "# requests TTL-dropped"
#~ msgstr "# захтеви ТТЛ су одбачени"

#~ msgid "# Peers excluded from routing due to Bloomfilter"
#~ msgstr "# Парњаци су изузети из рутирања због Блумфилтера"

#~ msgid "# Peer selection failed"
#~ msgstr "# Бирање парњака није успело"

#~ msgid "# PUT requests routed"
#~ msgstr "# захтеви СТАВИ су рутирани"

#~ msgid "# PUT messages queued for transmission"
#~ msgstr "# СТАВИ поруке су у реду за пренос"

#~ msgid "# P2P messages dropped due to full queue"
#~ msgstr "# П2П поруке су одбачене због пуног реда"

#~ msgid "# GET requests routed"
#~ msgstr "# захтеви ДОБАВИ су рутирани"

#~ msgid "# GET messages queued for transmission"
#~ msgstr "# ДОБАВИ поруке су у реду за пренос"

#~ msgid "# RESULT messages queued for transmission"
#~ msgstr "# РЕЗУЛТАТ поруке су у реду за пренос"

#, fuzzy
#~ msgid "# Expired PUTs discarded"
#~ msgstr "# небитни одговори су одбачени"

#~ msgid "# P2P PUT requests received"
#~ msgstr "# захтеви П2П СТАВИ су примљени"

#~ msgid "# P2P PUT bytes received"
#~ msgstr "# бајтови П2П СТАВИ су примљени"

#~ msgid "# FIND PEER requests ignored due to Bloomfilter"
#~ msgstr "# захтеви НАЂИ ПАРЊАКА су занемарени због Блумфилтера"

#~ msgid "# FIND PEER requests ignored due to lack of HELLO"
#~ msgstr "# захтеви НАЂИ ПАРЊАКА су занемарени због недостатка „HELLO“-а"

#~ msgid "# P2P GET requests received"
#~ msgstr "# захтеви П2П ДОБАВИ су примљени"

#~ msgid "# P2P GET bytes received"
#~ msgstr "# бајтови П2П ДОБАВИ су примљени"

#~ msgid "# P2P FIND PEER requests processed"
#~ msgstr "# захтеви П2П НАЂИ ПАРЊАКА су обрађени"

#~ msgid "# P2P GET requests ONLY routed"
#~ msgstr "# захтеви П2П ДОБАВИ су САМО рутирани"

#, fuzzy
#~ msgid "# Expired results discarded"
#~ msgstr "# небитни одговори су одбачени"

#~ msgid "# P2P RESULTS received"
#~ msgstr "# П2П РЕЗУЛТАТИ су примљени"

#~ msgid "# P2P RESULT bytes received"
#~ msgstr "# бајтови П2П РЕЗУЛТАТ су примљени"

#~ msgid "# Network size estimates received"
#~ msgstr "# Процене величине мреже су примљене"

#~ msgid "# Good REPLIES matched against routing table"
#~ msgstr "# Добри ОДГОВОРИ су поклопљени наспрам табеле рутирања"

#~ msgid "# Duplicate REPLIES matched against routing table"
#~ msgstr "# Двоструки ОДГОВОРИ су поклопљени наспрам табеле рутирања"

#~ msgid "# Invalid REPLIES matched against routing table"
#~ msgstr "# Неисправни ОДГОВОРИ су поклопљени наспрам табеле рутирања"

#~ msgid "# Irrelevant REPLIES matched against routing table"
#~ msgstr "# Неважни ОДГОВОРИ су поклопљени наспрам табеле рутирања"

#~ msgid "# Unsupported REPLIES matched against routing table"
#~ msgstr "# Неподржани ОДГОВОРИ су поклопљени наспрам табеле рутирања"

#~ msgid "# Entries removed from routing table"
#~ msgstr "# Уноси су уклоњени из табеле рутирања"

#~ msgid "# Entries added to routing table"
#~ msgstr "# Уноси су додати у табелу рутирања"

#~ msgid "# DHT requests combined"
#~ msgstr "# ДХТ захтеви су комбиновани"

#~ msgid "# replies dropped due to type mismatch"
#~ msgstr "# одговори су одбачени услед непоклапања врсте"

#~ msgid "# replies received for other peers"
#~ msgstr "# одговори су примљени за друге парњаке"

#~ msgid "# replies dropped due to insufficient cover traffic"
#~ msgstr "# одговори су одбачени услед недовољног покривног саобраћаја"

#~ msgid "# P2P searches destroyed due to ultimate reply"
#~ msgstr "# П2П претраге су уништене због крајњег одговора"

#~ msgid "# duplicate replies discarded (bloomfilter)"
#~ msgstr "# двоструки одговори су одбачени (bloomfilter)"

#~ msgid "# irrelevant replies discarded"
#~ msgstr "# небитни одговори су одбачени"

#, c-format
#~ msgid "Unsupported block type %u\n"
#~ msgstr "Неподржана врста блока %u\n"

#, c-format
#~ msgid "Refusing `%s' request to HTTP server\n"
#~ msgstr "Одбијам „%s“ захтев за ХТТП сервер\n"

#, fuzzy, c-format
#~ msgid "Businesscard HTTP server starts on %u\n"
#~ msgstr "ХТТП сервер пословне картице почиње на %llu\n"

#, c-format
#~ msgid "Could not start businesscard HTTP server on port %u\n"
#~ msgstr ""
#~ "Не могу да покренем ХТТП сервер пословне картице на прикључнику %u\n"

#, fuzzy, c-format
#~ msgid "PQprepare (`%s' as `%s') failed with error: %s\n"
#~ msgstr "„%s“ за „%s“ није успело на %s:%d са грешком: %s\n"

#~ msgid "Waiting for child to exit.\n"
#~ msgstr "Чекам на пород да изађе.\n"

#~ msgid "Spawning process `%s'\n"
#~ msgstr "Умножавам процес „%s“\n"

#~ msgid "The function %s is only available when compiled with (--with-ll)\n"
#~ msgstr "Функција „%s“ је доступна само када је преведена са (--with-ll)\n"

#~ msgid "No hosts loaded from LoadLeveler. Need at least one host\n"
#~ msgstr ""
#~ "Ниједан домаћин није учитан из „LoadLeveler“-а. Потребан је барем један "
#~ "домаћин\n"

#, fuzzy
#~ msgid "write the full configuration file, including default values"
#~ msgstr "Нисам успео да учитам подешавање за „%s“\n"

#, fuzzy
#~ msgid "interpret option value as a filename (with $-expansion)"
#~ msgstr "добија опцију вредности као назив датотеке (са $-ширењем)"

#~ msgid "name of the option to access"
#~ msgstr "назив опције за приступање"

#, fuzzy
#~ msgid "rewrite the configuration file, even if nothing changed"
#~ msgstr "Није дата датотека подешавања. Излазим\n"

#, fuzzy
#~ msgid "print available configuration sections"
#~ msgstr "Недостају поставке подешавања кључа.\n"

#~ msgid "name of the section to access"
#~ msgstr "назив одељка за приступање"

#~ msgid "value to set"
#~ msgstr "вредност за постављање"

#, fuzzy
#~ msgid "Unreadable or malformed configuration, exit ...\n"
#~ msgstr "Лоше подешавање, излазим ...\n"

#~ msgid "Stop logging\n"
#~ msgstr "Заустављам дневничење\n"

#~ msgid "Start logging `%s'\n"
#~ msgstr "Започињем дневничење „%s“\n"

#~ msgid "Connected master [%u] with slave [%u]\n"
#~ msgstr "Повезан је надређени [%u] са потчињеним [%u]\n"

#~ msgid "Failed to connect master peer [%u] with slave [%u]\n"
#~ msgstr "Нисам успео да повежем надређеног парњака [%u] са потчињеним [%u]\n"

#~ msgid ""
#~ "Master [%u]: sent: %u KiB in %u sec. = %u KiB/s, received: %u KiB in %u "
#~ "sec. = %u KiB/s\n"
#~ msgstr ""
#~ "Надређени [%u]: послао: %u KiB за %u сек. = %u KiB/s, примио: %u KiB за "
#~ "%u сек. = %u KiB/s\n"

#~ msgid "Unsupported form value `%s'\n"
#~ msgstr "Неподржана вредност облика „%s“\n"

#~ msgid "Error when mapping zone to name\n"
#~ msgstr "Грешка приликом мапирања зоне у назив\n"

#~ msgid "Found existing name `%s' for the given key\n"
#~ msgstr "Нађох постојећи назив „%s“ за дати кључ\n"

#~ msgid "Found %u existing records for domain `%s'\n"
#~ msgstr "Нађох %u постојећа записа за домен „%s“\n"

#~ msgid "Failed to create page for `%s'\n"
#~ msgstr "Нисам успео да направим страницу за „%s“\n"

#~ msgid "Failed to setup post processor for `%s'\n"
#~ msgstr "Нисам успео да поставим постпроцесор за „%s“\n"

#~ msgid "Domain name must not contain `.'\n"
#~ msgstr "Назив домена не сме да садржи „.“\n"

#~ msgid "Domain name must not contain `+'\n"
#~ msgstr "Назив домена не сме да садржи „+“\n"

#~ msgid "Client was disconnected from arm service, trying to reconnect.\n"
#~ msgstr ""
#~ "Клијент је ископчан са аур услуге, покушавам поново да се повежем.\n"

#~ msgid "Misconfiguration (can not connect to the ARM service)"
#~ msgstr "Лоше подешавање (не могу да се повежем на АУР услугу)"

#~ msgid "ARM API is busy"
#~ msgstr "АУР АПИ је заузет"

#~ msgid "Request does not fit into a message"
#~ msgstr "Захтев не стаје у поруку"

#~ msgid "Request timed out"
#~ msgstr "Истекло је време захтева"

#~ msgid "timeout in MSECS milliseconds for completing current operation"
#~ msgstr "време истека у МСЕК милисекундама за завршавање текуће радње"

#~ msgid "Could not send status result to client\n"
#~ msgstr "Не могу да пошаљем резултат стања клијенту\n"

#~ msgid "Could not send list result to client\n"
#~ msgstr "Не могу да пошаљем резултат списка клијенту\n"

#~ msgid "Starting default services `%s'\n"
#~ msgstr "Покрећем основне услуге „%s“\n"

#~ msgid ""
#~ "No default services configured, GNUnet will not really start right now.\n"
#~ msgstr "Основне услуге нису подешене, ГНУнет се неће баш сада покренути.\n"

#~ msgid "Received %s message\n"
#~ msgstr "Примих %s поруку\n"

#~ msgid "Received last message for %s \n"
#~ msgstr "Примих последњу поруку за %s \n"

#~ msgid "Outbound quota configure for network `%s' is %llu\n"
#~ msgstr "Квота одлазности подешена за мрежу „%s“ је %llu\n"

#~ msgid "Initializing solver `%s '`%s'\n"
#~ msgstr "Покрећем решавача „%s “„%s“\n"

#~ msgid "Failed to initialize solver!\n"
#~ msgstr "Нисам успео да покренем решавача!\n"

#~ msgid "Problem size too large, cannot allocate memory!\n"
#~ msgstr "Величина проблема је превелика, не могу да доделим меморију!\n"

#~ msgid "Adding address for peer `%s' multiple times\n"
#~ msgstr "Додајем адресу за парњака „%s“ више пута\n"

#~ msgid "Updating address property `%s' for peer `%s' %p not added before\n"
#~ msgstr ""
#~ "Освежавам својство адресе „%s“ за парњака „%s“ %p који није додат раније\n"

#~ msgid ""
#~ "Adjusting inconsistent outbound quota configuration for network `%s', is "
#~ "%llu must be at least %llu\n"
#~ msgstr ""
#~ "Поправљам недоследно подешавање одлазне квоте за мрежу „%s“, која је %llu "
#~ "а мора бити најмање %llu\n"

#~ msgid ""
#~ "Adjusting inconsistent inbound quota configuration for network `%s', is "
#~ "%llu must be at least %llu\n"
#~ msgstr ""
#~ "Поправљам недоследно подешавање долазне квоте за мрежу „%s“, која је %llu "
#~ "а мора бити најмање %llu\n"

#~ msgid ""
#~ "Adjusting outbound quota configuration for network `%s'from %llu to %.0f\n"
#~ msgstr ""
#~ "Поправљам недоследно подешавање одлазне квоте за мрежу „%s“ са %llu на "
#~ "%.0f\n"

#~ msgid ""
#~ "Adjusting inbound quota configuration for network `%s' from %llu to %.0f\n"
#~ msgstr ""
#~ "Поправљам недоследно подешавање долазне квоте за мрежу „%s“ са %llu на "
#~ "%.0f\n"

#~ msgid ""
#~ "Using default quota configuration for network `%s' (in/out) %llu/%llu\n"
#~ msgstr ""
#~ "Користим основно подешавање квоте за мрежу „%s“ (улаз/излаз) %llu/%llu\n"

#~ msgid "Invalid network type `%u' `%s': Disconnect!\n"
#~ msgstr "Неисправна врста мреже „%u“ „%s“: Прекидам везу!\n"

#~ msgid "Benchmarking done\n"
#~ msgstr "Оцењивање је готово\n"

#~ msgid "Failed to connect peer 0 and %u\n"
#~ msgstr "Нисам успео да повежем парњака 0 и %u\n"

#~ msgid "Connecting peers on CORE level\n"
#~ msgstr "Повезујем парњаке на „CORE“ нивоу\n"

#~ msgid "Connecting master [%u] with slave [%u]\n"
#~ msgstr "Повезујем надређеног [%u] са потчињеним [%u]\n"

#~ msgid "Could not connect master [%u] and slave [%u]\n"
#~ msgstr "Не могу да повежем надређеног [%u] и потчињеног [%u]\n"

#~ msgid "Initialization failed, shutdown\n"
#~ msgstr "Покретање није успело, гасим\n"

#~ msgid "Service `%s' is not running\n"
#~ msgstr "Услуга „%s“ није покренута\n"

#~ msgid "Call terminated\n"
#~ msgstr "Позив је окончан\n"

#~ msgid "Failed to start gnunet-helper-w32-console\n"
#~ msgstr "Нисам успео да покренем „gnunet-helper-w32-console“\n"

#~ msgid "Mesh audio channel not ready; audio data dropped\n"
#~ msgstr "Звучни канал меша није спреман; звучни подаци су одбачени\n"

#~ msgid ""
#~ "No available phone for incoming call on line %u, sending HANG_UP signal\n"
#~ msgstr ""
#~ "Нема доступних телефона за долазни позив на линији %u, шаљем сигнал "
#~ "ПРЕКИД\n"

#~ msgid "Received incoming channel on port %u\n"
#~ msgstr "Примих долазни канал на прикључник %u\n"

#~ msgid "Client was disconnected from core service, trying to reconnect.\n"
#~ msgstr ""
#~ "Клијент је ископчан са кључне услуге, покушавам поново да се повежем.\n"

#~ msgid "Peer `%s'\n"
#~ msgstr "Парњак „%s“\n"

#~ msgid ""
#~ "Received PING from `%s' for different identity: I am `%s', PONG identity: "
#~ "`%s'\n"
#~ msgstr ""
#~ "Примих ПИНГ са „%s“ за другачији идентитет: Ја сам „%s“, ПОНГ идентитет: "
#~ "„%s“\n"

#~ msgid "# sessions terminated by transport disconnect"
#~ msgstr "# окончане сесије прекидом преноса"

#~ msgid "# neighbour entries allocated"
#~ msgstr "# уноси суседа су додељени"

#~ msgid "# encrypted bytes given to transport"
#~ msgstr "# шифровани бајтови су дати преносу"

#~ msgid "Unsupported message of type %u (%u bytes) received from peer `%s'\n"
#~ msgstr "Неподржана порука врсте %u (%u бајта) је примљена са парњака „%s“\n"

#~ msgid "# messages discarded (expired prior to transmission)"
#~ msgstr "# поруке су одбачене (истекле су пре преноса)"

#~ msgid "No `%s' specified for `%s' in configuration!\n"
#~ msgstr "Није наведено „%s“ за „%s“ у подешавањима!\n"

#~ msgid "Postgres datacache running\n"
#~ msgstr "Остава података Постгреса ради\n"

#~ msgid "Sqlite datacache running\n"
#~ msgstr "Остава података Скулајта ради\n"

#~ msgid "Failed to close statement %p: %d\n"
#~ msgstr "Нисам успео да затворим тврдњу „%p“: %d\n"

#~ msgid "Template datacache running\n"
#~ msgstr "Остава података шаблона ради\n"

#~ msgid "Failed to transmit request to drop database.\n"
#~ msgstr "Нисам успео да пренесем захтев бази података убацивања.\n"

#~ msgid "# queue entry timeouts"
#~ msgstr "# истекла су времена уноса реда"

#~ msgid "# Requests dropped from datastore queue"
#~ msgstr "# Захтеви су одбачени из реда смештаја података"

#~ msgid "# transmission request failures"
#~ msgstr "# неуспеси захтева преноса"

#~ msgid "Failed to receive status response from database."
#~ msgstr "Нисам успео да примим одговор стања из базе података."

#~ msgid "Error reading response from datastore service"
#~ msgstr "Грешка читања одговора из услуге смештаја података"

#~ msgid "Invalid error message received from datastore service"
#~ msgstr "Неисправна порука грешке је примљена из услуге смештаја података"

#~ msgid "# UPDATE requests executed"
#~ msgstr "# захтеви ОСВЕЖИ су извршени"

#~ msgid "Failed to receive response from database.\n"
#~ msgstr "Нисам успео да примим одговор из базе података.\n"

#~ msgid "Cannot use the same configuration for source and destination\n"
#~ msgstr "Не могу да користим исто подешавање за извор и одредиште\n"

#~ msgid ""
#~ "specifies the configuration to use to access an alternative datastore; "
#~ "will merge that datastore into our current datastore"
#~ msgstr ""
#~ "наводи подешавање за коришћење за приступ заменском смештају података; "
#~ "стопиће тај смештај података у наш тренутни смештај података"

#~ msgid "Transmission to client failed!\n"
#~ msgstr "Пренос до клијента није успео!\n"

#~ msgid "Shutdown in progress, aborting transmission.\n"
#~ msgstr "Гашење је у току, прекидам пренос.\n"

#~ msgid "# UPDATE requests received"
#~ msgstr "# захтеви ОСВЕЖИ су примљени"

#~ msgid "Invalid data in database.  Trying to fix (by deletion).\n"
#~ msgstr ""
#~ "Неисправан податак у бази података.  Покушавам да поправим (брисањем).\n"

#~ msgid "Failed to connect to the DHT service!\n"
#~ msgstr "Нисам успео да се повежем са „DHT“ услугом!\n"

#~ msgid "PUT request sent with key"
#~ msgstr "СТАВИ захтев је послат са кључем"

#~ msgid "Timeout sending PUT request!\n"
#~ msgstr "Истекло је време слања СТАВИ захтева!\n"

#~ msgid "PUT request not confirmed!\n"
#~ msgstr "Захтев СТАВИ није потврђен!\n"

#~ msgid "Failed to connect to transport service!\n"
#~ msgstr "Нисам успео да се повежем са услугом преноса!\n"

#~ msgid "Could not pass reply to client, message too big!\n"
#~ msgstr "Не могу да проследим одговор клијенту, порука је превелика!\n"

#~ msgid "# Preference updates given to core"
#~ msgstr "# Ажурирања поставки су дата језгру"

#~ msgid "# Queued messages discarded (peer disconnected)"
#~ msgstr "# Поруке из реда су одбачене (парњак је ископчан)"

#~ msgid "# Bytes transmitted to other peers"
#~ msgstr "# Бајтови су пренесени другим парњацима"

#~ msgid "# Bytes of bandwidth requested from core"
#~ msgstr "# Бајтови пропусног опсега које захтева језгро"

#~ msgid ""
#~ "\n"
#~ "SUPU %s, %s, %d,my_identity = %s"
#~ msgstr ""
#~ "\n"
#~ "SUPU %s, %s, %d,my_identity = %s"

#~ msgid ""
#~ "\n"
#~ "SUPU %s, %s, %d"
#~ msgstr ""
#~ "\n"
#~ "SUPU %s, %s, %d"

#~ msgid "Configured DNS exit `%s' is not working / valid.\n"
#~ msgstr "Подешени ДНС излаз „%s“ не ради / није исправан.\n"

#~ msgid "only monitor DNS replies"
#~ msgstr "само надгледа ДНС одговоре"

#~ msgid "`%s' must be installed SUID, refusing to run\n"
#~ msgstr "„%s“ мора бити инсталиран СУИБ, одбијам да радим\n"

#~ msgid "Print information about DV state"
#~ msgstr "Исписује податке о ДВ стању"

#~ msgid "# Bytes received from MESH"
#~ msgstr "# Бајтови су примљени од МЕША"

#~ msgid "No service %s found for %s on port %d!\n"
#~ msgstr "Ниједна услуга %s није нађена %s на прикључнику %d!\n"

#~ msgid "# TCP requests dropped (no such service)"
#~ msgstr "# TCP захтеви су одбачени (нема такве услуге)"

#~ msgid "# UDP requests dropped (no such service)"
#~ msgstr "# UDP захтеви су одбачени (нема такве услуге)"

#~ msgid "Experimentation daemon shutting down ...\n"
#~ msgstr "Демон експериментисања се гаси ...\n"

#~ msgid "Experimentation daemon starting ...\n"
#~ msgstr "Демон експериментисања се покреће ...\n"

#~ msgid "Failed to create statistics!\n"
#~ msgstr "Нисам успео да направим статистику!\n"

#~ msgid "GNUnet experimentation daemon"
#~ msgstr "Демон експериментисања ГНУнет-а"

#~ msgid "Experiment `%s': Experiment signature is invalid\n"
#~ msgstr "Експеримент „%s“: Потпис експеримента је неисправан\n"

#~ msgid ""
#~ "Adding experiment `%s' running from `%s' to `%s' every %llu sec. for %llu "
#~ "sec. \n"
#~ msgstr ""
#~ "Додајем експеримент „%s“ који ради из „%s“ у „%s“ сваке %llu сек. за %llu "
#~ "сек. \n"

#~ msgid "Experiment `%s': Issuer missing\n"
#~ msgstr "Експеримент „%s“: Недостаје издавач\n"

#~ msgid "Experiment `%s': Issuer invalid\n"
#~ msgstr "Експеримент „%s“: Неисправан издавач\n"

#~ msgid "Experiment `%s': Issuer not accepted!\n"
#~ msgstr "Експеримент „%s“: Издавач није прихваћен!\n"

#~ msgid "Experiment `%s': Version missing or invalid \n"
#~ msgstr "Експеримент „%s“: Недостаје издање или је неисправно \n"

#~ msgid "Experiment `%s': Required capabilities missing \n"
#~ msgstr "Експеримент „%s“: Захтеване могућности недостају \n"

#~ msgid "Experiment `%s': Required capabilities invalid \n"
#~ msgstr "Експеримент „%s“: Захтеване могућности су неисправне \n"

#~ msgid "Failed to parse file `%s'\n"
#~ msgstr "Нисам успео да обрадим датотеку „%s“\n"

#~ msgid ""
#~ "No valid experiment issuers configured! Set value to public keys of "
#~ "issuers! Exiting.\n"
#~ msgstr ""
#~ "Нису подешени исправни издавачи експеримента! Поставите вредност на јавне "
#~ "кључеве издавача! Излазим.\n"

#~ msgid "Invalid value for public key\n"
#~ msgstr "Неисправна вредност за јавни кључ\n"

#~ msgid "Cannot read experiments file `%s'\n"
#~ msgstr "Не могу да прочитам датотеку експеримената „%s“\n"

#~ msgid "Cannot send message to peer `%s' for experiment `%s'\n"
#~ msgstr "Не могу да пошаљем поруку парњаку „%s“ за екперимент „%s“\n"

#~ msgid "Sending experimentation request to peer %s\n"
#~ msgstr "Шаљем захтев експериментисања парњаку %s\n"

#~ msgid "Added peer `%s' as active node\n"
#~ msgstr "Додат је парњак „%s“ као активан чвор\n"

#~ msgid "Connected to peer %s\n"
#~ msgstr "Повезан са парњаком „%s“\n"

#~ msgid "Disconnected from peer %s\n"
#~ msgstr "Прекинута је веза са парњаком „%s“\n"

#~ msgid "Peer `%s' did not respond to request for experiment `%s'\n"
#~ msgstr "Парњак „%s“ није одговорио на захтев за експериментом „%s“\n"

#~ msgid "Starting inbound experiment `%s' with peer `%s'\n"
#~ msgstr "Покрећем експеримент долазности „%s“ са парњаком „%s“\n"

#~ msgid "Starting outbound experiment `%s' with peer `%s'\n"
#~ msgstr "Покрећем експеримент одлазности „%s“ са парњаком „%s“\n"

#~ msgid "Received %s message from peer %s for experiment `%s'\n"
#~ msgstr "Примих %s поруку са парњака %s за експеримент „%s“\n"

#~ msgid "Failed to receive response for `%s' request from `%s' service.\n"
#~ msgstr "Нисам успео да примим одговор за „%s“ захтев од „%s“ услуге.\n"

#~ msgid ""
#~ "Failed to receive valid response for `%s' request from `%s' service.\n"
#~ msgstr ""
#~ "Нисам успео да примим исправан одговор за „%s“ захтев од „%s“ услуге.\n"

#~ msgid "Insufficient space for publishing: %s"
#~ msgstr "Недовољно простора за објављивање: %s"

#~ msgid "Timeout waiting for `fs' service."
#~ msgstr "Истекло је време чекања на „fs“ услугу."

#~ msgid "Invalid response from `fs' service."
#~ msgstr "Неисправан одговор са „fs“ услуге."

#~ msgid "`++' not allowed in KSK URI"
#~ msgstr "++ није дозвољено у KSK УРИ-ју"

#~ msgid "Quotes not balanced in KSK URI"
#~ msgstr "Квоте нису уравнотежене у КСК путањи"

#~ msgid "SKS URI malformed"
#~ msgstr "SKS УРИ је лоше"

#~ msgid "Could not access hostkey file `%s'.\n"
#~ msgstr "Не могу да приступим датотеци кључа домаћина „%s“.\n"

#~ msgid "# replies transmitted to other peers"
#~ msgstr "# одговори су пренесени другим парњацима"

#~ msgid "# replies dropped"
#~ msgstr "# одговори су одбачени"

#~ msgid "# requests dropped due to initiator not being connected"
#~ msgstr "# захтеви су одбачени јер покретач није повезан"

#~ msgid "# transmission failed (core has no bandwidth)"
#~ msgstr "# пренос није успео (језгро нема пропусни опсег)"

#~ msgid "# Replies received from MESH"
#~ msgstr "# Одговори су примљени од MESH-а"

#~ msgid "Failed to deserialize lookup reply from GNS service!\n"
#~ msgstr "Нисам успео да десеријализујем одговор претраге са ГНС услуге!\n"

#~ msgid "No ego configured for `dns2gns` subsystem\n"
#~ msgstr "Није подешен его за „dns2gns“ подсистем\n"

#~ msgid "No valid GNS zone specified!\n"
#~ msgstr "Није наведена исправна ГНС зона!\n"

#~ msgid "Authoritative FCFS suffix to use (optional); default: fcfs.zkey.eu"
#~ msgstr ""
#~ "Ауторитативни ФЦФС суфикс за коришћење (изборно); основно: fcfs.zkey.eu"

#~ msgid "Authoritative DNS suffix to use (optional); default: zkey.eu"
#~ msgstr "Ауторитативни ДНС суфикс за коришћење (изборно); основно: zkey.eu"

#~ msgid "Public key of the GNS zone to use (overrides default)"
#~ msgstr "Јавни кључ ГНС зоне за коришћење (преписује основно)"

#~ msgid "Ego for `%s' not found, cannot perform lookup.\n"
#~ msgstr "Нисам нашао его за „%s“, не могу да обавим претрагу.\n"

#~ msgid ""
#~ "Ego for `gns-master' not found, cannot perform lookup.  Did you run "
#~ "gnunet-gns-import.sh?\n"
#~ msgstr ""
#~ "Нисам нашао его за „gns-master“, не могу да обавим претрагу.  Да ли сте "
#~ "покренули „gnunet-gns-import.sh“?\n"

#~ msgid "Specify the name of the ego of the zone to lookup the record in"
#~ msgstr "Наводи назив егоа зоне у којој ће се тражити запис"

#~ msgid ""
#~ "Ego for `gns-short' not found. This is not really fatal, but i'll pretend "
#~ "that it is and refuse to perform a lookup.  Did you run gnunet-gns-import."
#~ "sh?\n"
#~ msgstr ""
#~ "Нисам нашао „gns-short“. То и није баш кобно, али ћу се ја претварати да "
#~ "јесте и одбићу да обавим претраживање.  Да ли сте покренули „gnunet-gns-"
#~ "import.sh“?\n"

#~ msgid "Failed to connect to identity service\n"
#~ msgstr "Нисам успео да се повежем са услугом идентитета\n"

#~ msgid "SSL connection to plain IPv4 address requested\n"
#~ msgstr "ССЛ веза за обичну ИПв4 адресу је захтевана\n"

#~ msgid "No ego configured for `shorten-zone`\n"
#~ msgstr "Его није подешен за „shorten-zone“\n"

#~ msgid "No ego configured for `%s`\n"
#~ msgstr "Није подешен его за `%s`\n"

#~ msgid "Hostname `%s' is not well-formed, resolution fails\n"
#~ msgstr "Назив домаћина „%s“ није лепо оформљен, резолуција није успела\n"

#~ msgid "Unable to parse PKEY record `%s'\n"
#~ msgstr "Не могу да обрадим „PKEY“ запис „%s“\n"

#~ msgid "Hostlist file `%s' could not be removed\n"
#~ msgstr "Датотека списка домаћина „%s“ не може бити уклоњена\n"

#~ msgid "Advertisement message could not be queued by core\n"
#~ msgstr "Поруку оглашавања језгро не може да стави у ред\n"

#~ msgid "Invalid tunnel owner `%s'\n"
#~ msgstr "Неисправан власник тунела „%s“\n"

#~ msgid "You must NOT give a TARGETwhen using 'request all' options\n"
#~ msgstr "НЕ можете дати МЕТУ када користите опције „request all“\n"

#~ msgid "port to listen to (default; 0)"
#~ msgstr "прикључник за ослушкивање (основно; 0)"

#~ msgid "Wrong CORE service\n"
#~ msgstr "Погрешна ЈЕЗГРЕНА услуга\n"

#~ msgid "No default ego configured in identity service\n"
#~ msgstr "Није подешен основни его у услузи идентитета\n"

#~ msgid "Identity service is not running\n"
#~ msgstr "Услуга идентитета није покренута\n"

#~ msgid "Please pass valid port number as the first argument! (got `%s')\n"
#~ msgstr ""
#~ "Проследите исправан број прикључника као први аргумент! (добих „%s“)\n"

#~ msgid "NAT traversal with ICMP Server timed out.\n"
#~ msgstr "Истекло је време НАТ попречника са ИЦМП сервером.\n"

#~ msgid "gnunet-helper-nat-server found, testing it\n"
#~ msgstr "нађох „gnunet-helper-nat-server“, тестирам је\n"

#~ msgid "gnunet-helper-nat-client found, enabling it\n"
#~ msgstr "нађох „gnunet-helper-nat-client“, омогућавам је\n"

#~ msgid "gnunet-helper-nat-client not found or behind NAT, disabling it\n"
#~ msgstr ""
#~ "нисам нашао „gnunet-helper-nat-client“ или иза НАТ-а, искључујем је\n"

#~ msgid "malformed"
#~ msgstr "лоше"

#~ msgid ""
#~ "Configuration requires `%s', but binary is not installed properly (SUID "
#~ "bit not set).  Option disabled.\n"
#~ msgstr ""
#~ "Подешавање захтева „%s“, али бинарно није исправно инсталирано („SUID“ "
#~ "бит није постављен).  Опција је искључена.\n"

#~ msgid ""
#~ "Internal IP address not known, cannot use ICMP NAT traversal method\n"
#~ msgstr ""
#~ "Унутрашња ИП адреса није позната, не могу користити методу ИЦМП НАТ "
#~ "попречника\n"

#~ msgid "Running gnunet-helper-nat-client %s %s %u\n"
#~ msgstr "Извршавам „gnunet-helper-nat-client“ %s %s %u\n"

#~ msgid "NSE service is not running\n"
#~ msgstr "НСЕ услуга није покренута\n"

#~ msgid "Error while checking if NSE service is running or not\n"
#~ msgstr "Грешка приликом проверавања да ли НСЕ услуга ради или не\n"

#~ msgid "aborted due to explicit disconnect request"
#~ msgstr "прекинуто услед изричитог захтева прекида везе"

#~ msgid "failed to transmit request (service down?)"
#~ msgstr "нисам успео да пренесем захтев (услуга је пала?)"

#~ msgid "Received invalid message from `PEERINFO' service."
#~ msgstr "Примих неисправну поруку са услуге „PEERINFO“."

#~ msgid "Timeout transmitting iteration request to `PEERINFO' service."
#~ msgstr ""
#~ "Истекло је време преношења захтева понављања ка услузи „ПОДАЦИ_ПАРЊАКА“."

#~ msgid "Could not connect to `%s' service.\n"
#~ msgstr "Не могу да се повежем са „%s“ услугом.\n"

#~ msgid "Failure: Did not receive %s\n"
#~ msgstr "Неуспех: Нисам примио „%s“\n"

#~ msgid "Failure adding HELLO: %s\n"
#~ msgstr "Неуспех додавања „HELLO“-а: %s\n"

#~ msgid "Service `%s' is not running, please start GNUnet\n"
#~ msgstr "Услуга „%s“ није покренута, покрените ГНУнет\n"

#~ msgid "`%s:%s' failed at %s:%d with error: %s"
#~ msgstr "`%s:%s' није успело на %s:%d са грешком: %s"

#~ msgid "Unable to initialize Postgres: %s"
#~ msgstr "Не могу да покренем Постгрес: %s"

#~ msgid "Failed to store membership information!\n"
#~ msgstr "Нисам успео да сместим податке о чланству!\n"

#~ msgid "Failed to test membership!\n"
#~ msgstr "Нисам успео да тестирам чланство!\n"

#~ msgid "Failed to store fragment!\n"
#~ msgstr "Нисам успео да сместим делић!\n"

#~ msgid "Failed to get fragment!\n"
#~ msgstr "Нисам успео да добавим делић!\n"

#~ msgid "Failed to get message!\n"
#~ msgstr "Нисам успео да добавим поруку!\n"

#~ msgid "Failed to get message fragment!\n"
#~ msgstr "Нисам успео да добавим делић поруке!\n"

#~ msgid "Failed to get master counters!\n"
#~ msgstr "Нисам успео да добавим главне бројаче!\n"

#~ msgid "Tried to set invalid state variable name!\n"
#~ msgstr "Покушах да поставим назив променљиве неисправног стања!\n"

#~ msgid "Failed to begin modifying state!\n"
#~ msgstr "Нисам успео да започнем стање измене!\n"

#~ msgid "Unknown operator: %c\n"
#~ msgstr "Непознат оператор: %c\n"

#~ msgid "Failed to end modifying state!\n"
#~ msgstr "Нисам успео да завршим стање измене!\n"

#~ msgid "Failed to begin synchronizing state!\n"
#~ msgstr "Нисам успео да започнем стање усклађивања!\n"

#~ msgid "Failed to end synchronizing state!\n"
#~ msgstr "Нисам успео да завршим стање усклађивања!\n"

#~ msgid "Failed to reset state!\n"
#~ msgstr "Нисам успео да повратим стање!\n"

#~ msgid "Tried to get invalid state variable name!\n"
#~ msgstr "Покушах да добавим назив променљиве неисправног стања!\n"

#~ msgid "Failed to get state variable!\n"
#~ msgstr "Нисам успео да добавим променљиву стања!\n"

#~ msgid "`%s' failed at %s:%d with error: %s (%d)\n"
#~ msgstr "„%s“ није успело на %s:%d са грешком: %s (%d)\n"

#~ msgid "SQLite database running\n"
#~ msgstr "База података СКуЛајта ради\n"

#~ msgid "Configuration option \"regex_prefix\" missing. Exiting\n"
#~ msgstr "Недостаје опција подешавања „regex_prefix“. Излазим\n"

#~ msgid "Please give a session key for --input_key!\n"
#~ msgstr "Дајте кључ сесије за „--input_key“!\n"

#~ msgid "Could not convert `%s' to integer.\n"
#~ msgstr "Не могу да претворим „%s“ у цео број.\n"

#~ msgid ""
#~ "A comma separated mask to select which elements should actually be "
#~ "compared."
#~ msgstr ""
#~ "Зарезом раздвојена маска за бирање који елементи заправо требају бити "
#~ "поређени."

#~ msgid "Client (%p) disconnected from us.\n"
#~ msgstr "Прекинута је веза клијента (%p) са нама.\n"

#~ msgid "Could not send message to client (%p)!\n"
#~ msgstr "Не могу да пошаљем поруку клијенту (%p)!\n"

#~ msgid "Sending session-end notification to client (%p) for session %s\n"
#~ msgstr "Шаљем обавештење о крају сесије клијенту (%p) за сесију %s\n"

#~ msgid "Sent result to client (%p), this session (%s) has ended!\n"
#~ msgstr "Резултати су послати клијенту (%p), ова сесија (%s) је завршена!\n"

#~ msgid "Could not send service-response message via mesh!)\n"
#~ msgstr "Не могу да пошаљем поруку одговора услуге путем меша!)\n"

#~ msgid ""
#~ "Failed to communicate with `%s', scalar product calculation aborted.\n"
#~ msgstr ""
#~ "Нисам успео да разговарам са „%s“, прорачун скаларног производа је "
#~ "прекинут.\n"

#~ msgid "Transmitting service request.\n"
#~ msgstr "Одашиљем захтев услуге.\n"

#~ msgid "Could not send service-request multipart message to channel!\n"
#~ msgstr "Не могу да пошаљем вишеделовну поруку захтева услуге каналу!\n"

#~ msgid "Successfully created new channel to peer (%s)!\n"
#~ msgstr "Успешно је створен нови канал за парњака (%s)!\n"

#~ msgid "Could not send message to channel!\n"
#~ msgstr "Не могу да пошаљем поруку на канал!\n"

#~ msgid "Too short message received from client!\n"
#~ msgstr "Прекратка порука је примљена од клијента!\n"

#~ msgid ""
#~ "Invalid message received from client, session information incorrect!\n"
#~ msgstr ""
#~ "Неисправна порука је примљена са клијента, подаци о сесији су нетачни!\n"

#~ msgid ""
#~ "Duplicate session information received, cannot create new session with "
#~ "key `%s'\n"
#~ msgstr ""
#~ "Двоструки подаци сесије су примљени, не могу да направим нову сесију са "
#~ "кључем „%s“\n"

#~ msgid ""
#~ "Got client-request-session with key %s, preparing channel to remote "
#~ "service.\n"
#~ msgstr ""
#~ "Добих сесију захтева клијента са кључем %s, припремам канал за удљену "
#~ "услугу.\n"

#~ msgid "Creating new channel for session with key %s.\n"
#~ msgstr "Стварам нови канал за сесију са кључем „%s“.\n"

#~ msgid ""
#~ "Got client-responder-session with key %s and a matching service-request-"
#~ "session set, processing.\n"
#~ msgstr ""
#~ "Добих сесију одговарача клијента са кључем %s и одговарајући скуп сесије "
#~ "захтева услуге, обрађујем.\n"

#~ msgid ""
#~ "Got client-responder-session with key %s but NO matching service-request-"
#~ "session set, queuing element for later use.\n"
#~ msgstr ""
#~ "Добих сесију одговарача клијента са кључем %s али НЕ и одговарајући скуп "
#~ "сесије захтева услуге, стављам елемент у ред за касније коришћење.\n"

#~ msgid "New incoming channel from peer %s.\n"
#~ msgstr "Нови долазни канал са парњака „%s“.\n"

#~ msgid "Peer disconnected, terminating session %s with peer (%s)\n"
#~ msgstr ""
#~ "Веза са парњаком је прекинута, окончавам сесију %s са парњаком (%s)\n"

#~ msgid "Got session with key %s and a matching element set, processing.\n"
#~ msgstr ""
#~ "Добих сесију са кључем „%s“ и одговарајући скуп елемената, обрађујем.\n"

#~ msgid "Got session with key %s without a matching element set, queueing.\n"
#~ msgstr ""
#~ "Добих сесију са кључем „%s“ без одговарајућег скупа елемената, стављам у "
#~ "ред.\n"

#~ msgid ""
#~ "Got message with duplicate session key (`%s'), ignoring service request.\n"
#~ msgstr ""
#~ "Добих поруку са двоструким кључем сесије („%s“), занемарујем захтев "
#~ "сесије.\n"

#~ msgid "Shutting down, initiating cleanup.\n"
#~ msgstr "Гасим, покрећем чишћење.\n"

#~ msgid "# SUC responder result messages received"
#~ msgstr "# примљене су поруке резултата „SUC“ одговарача"

#~ msgid "# bytes sent to scalarproduct"
#~ msgstr "# бајтови су послати скаларном производу"

#~ msgid "Failed to connect to the scalarproduct service\n"
#~ msgstr "Нисам успео да се повежем са услугом скаларног производа\n"

#~ msgid "Failed to send a message to the statistics service\n"
#~ msgstr "Нисам успео да пошаљем поруку услузи статистике\n"

#~ msgid "Failed to send a message to the scalarproduct service\n"
#~ msgstr "Нисам успео да пошаљем поруку услузи скаларног производа\n"

#~ msgid "Could not connect to mesh service\n"
#~ msgstr "Не могу да се повежем са меш услугом\n"

#~ msgid "Trying to connect to remote host, but service `%s' is not running\n"
#~ msgstr ""
#~ "Покушавам да се повежем са удаљеним домаћином, али услуга „%s“ није "
#~ "покренута\n"

#~ msgid ""
#~ "Failed to receive acknowledgement from statistics service, some "
#~ "statistics might have been lost!\n"
#~ msgstr ""
#~ "Нисам успео да примим потврду од услуге статистике, неке статистике могу "
#~ "бити изгубљене!\n"

#~ msgid "Misconfiguration (can't connect to the ARM service)"
#~ msgstr "Лоше подешавање (не могу да се повежем на АУР услугу)"

#~ msgid "Request doesn't fit into a message"
#~ msgstr "Захтев не стаје у поруку"

#~ msgid "skip COUNT number of keys in the beginning"
#~ msgstr "прескаче УКУПНОСТ број кључева на почетку"

#~ msgid "GNUnet topology control (maintaining P2P mesh and F2F constraints)"
#~ msgstr "Контрола ГНУнет размештаја (задржавајући П2П меш и Ф2Ф ограничења)"

#~ msgid "Could not obtain a valid network for `%s' %s (%s)\n"
#~ msgstr "Не могу да добијем исправну везу за „%s“ %s (%s)\n"

#~ msgid ""
#~ "Address or session unknown: failed to update properties for peer `%s' "
#~ "plugin `%s' address `%s' session %p\n"
#~ msgstr ""
#~ "Адреса или сесија је непозната: нисам успео да својства за парњака „%s“ "
#~ "прикључак „%s“ адресу „%s“ сесију %p\n"

#~ msgid ""
#~ "Dropping message of type %u and size %u, have %u/%u messages pending\n"
#~ msgstr ""
#~ "Одбацујем поруку врсте %u и величине %u, има %u/%u порука на чекању\n"

#~ msgid "Rejecting control connection from peer `%s', which is not me!\n"
#~ msgstr "Одбацујем контролну везу од парњака „%s“, а то нисам ја!\n"

#~ msgid "Blacklist refuses connection attempt to peer `%s'\n"
#~ msgstr "Списак забрана одбацује покушај повезивања са парњаком „%s“\n"

#~ msgid "Blacklist allows connection attempt to peer `%s'\n"
#~ msgstr "Списак забрана дозвољава покушај повезивања са парњаком „%s“\n"

#~ msgid "# REQUEST CONNECT messages received"
#~ msgstr "# ЗАХТЕВАЈ ПОВЕЖИ_СЕ поруке су примљене"

#~ msgid "Received a request connect message for peer `%s'\n"
#~ msgstr "Примих поруку захтева повезивања за парњака „%s“\n"

#~ msgid "# REQUEST DISCONNECT messages received"
#~ msgstr "# ЗАХТЕВАЈ ПРЕКИНИ_ВЕЗУ поруке су примљене"

#~ msgid "Received a request disconnect message for peer `%s'\n"
#~ msgstr "Примих поруку захтева прекида везе за парњака „%s“\n"

#~ msgid "# keepalives sent"
#~ msgstr "# одржавања у раду су послата"

#~ msgid ""
#~ "Failed to send CONNECT message to peer `%s' using address `%s' session "
#~ "%p\n"
#~ msgstr ""
#~ "Нисам успео да пошаљем поруку ПОВЕЖИ_СЕ парњаку „%s“ користећи адресу "
#~ "„%s“ сесије %p\n"

#~ msgid "# Failed attempts to switch addresses (failed to send CONNECT CONT)"
#~ msgstr ""
#~ "# Нису успели покушаји за пребацивање адреса (нисам успео да пошаљем "
#~ "УКУПНО ПОВЕЖИ_СЕ)"

#~ msgid "# SESSION_CONNECT messages sent"
#~ msgstr "# ПОВЕЗИВАЊЕ_СЕСИЈЕ поруке су послате"

#~ msgid "Blacklisting disapproved to connect to peer `%s'\n"
#~ msgstr "Списак забрана није одобрио повезивање са парњаком „%s“\n"

#~ msgid "# CONNECT messages received"
#~ msgstr "# ПОВЕЖИ_СЕ поруке су примљене"

#~ msgid "# Failed attempts to switch addresses (no response)"
#~ msgstr "# Нису успели покушаји за пребацивање адреса (нема одговора)"

#~ msgid "# SET QUOTA messages ignored (no such peer)"
#~ msgstr "# ПОСТАВИ КВОТУ поруке су занемарене (нема таквог парњака)"

#~ msgid ""
#~ "Not transmitting `%s' with `%s', message too big (%u bytes!). This should "
#~ "not happen.\n"
#~ msgstr ""
#~ "Не преносим „%s“ са „%s“, порука је превелика (%u бајта!). Ово није "
#~ "требало да се деси.\n"

#~ msgid "# PING without HELLO messages sent"
#~ msgstr "# ПИНГ без „HELLO“ порука је послат"

#~ msgid "Received a PING message with validation bug from `%s'\n"
#~ msgstr "Примих ПИНГ поруку са грешком потврђивања са „%s“\n"

#~ msgid "Validation received new %s message for peer `%s' with size %u\n"
#~ msgstr ""
#~ "Потврђивање је примило нову „%s“ поруку за парњака „%s“ са величином %u\n"

#~ msgid "Adding `%s' without addresses for peer `%s'\n"
#~ msgstr "Додајем „%s“ без адреса за парњака „%s“\n"

#~ msgid ""
#~ "Peer `%s' %s %s\n"
#~ "\t%s%s\n"
#~ "\t%s%s\n"
#~ "\t%s%s\n"
#~ msgstr ""
#~ "Парњак „%s“ %s %s\n"
#~ "\t%s%s\n"
#~ "\t%s%s\n"
#~ "\t%s%s\n"

#~ msgid "Peer `%s' %s `%s' \n"
#~ msgstr "Парњак „%s“ %s „%s“ \n"

#~ msgid "No transport plugins configured, peer will never communicate\n"
#~ msgstr "Нису подешени прикључци преноса, парњак неће никада комуницирати\n"

#~ msgid "No port configured for plugin `%s', cannot test it\n"
#~ msgstr "Није подешен прикључник за прикључак „%s“, не могу да га тестирам\n"

#~ msgid "Successfully connected to `%s'\n"
#~ msgstr "Успешно је успостављена веза са „%s“\n"

#~ msgid "Successfully disconnected from `%s'\n"
#~ msgstr "Успешно је прекинута веза са „%s“\n"

#~ msgid "Failed to send connect request to transport service\n"
#~ msgstr "Нисам успео да пошаљем захтев за повезивање са услугом преноса\n"

#~ msgid "Failed to send request to transport service\n"
#~ msgstr "Нисам успео да пошаљем захтев услузи преноса\n"

#~ msgid "print information for all pending validations "
#~ msgstr "исписује податке за сва потврђивања на чекању "

#~ msgid "print information for all pending validations continously"
#~ msgstr "непрекидно исписује податке за сва потврђивања на чекању"

#~ msgid "test transport configuration (involves external server)"
#~ msgstr "тестира подешавање транспорта (призива спољни сервер)"

#~ msgid "# Bluetooth ACKs sent"
#~ msgstr "# АЦК-ови блутута су послати"

#~ msgid "# Bluetooth messages defragmented"
#~ msgstr "# делићи Блутут порука су уједињени"

#~ msgid "# Bluetooth sessions allocated"
#~ msgstr "# Блутут сесије су додељене"

#~ msgid "# Bluetooth message fragments sent"
#~ msgstr "# Делићи блутут поруке су послати"

#~ msgid "# Bluetooth messages pending (with fragmentation)"
#~ msgstr "# Поруке блутута су на чекању (са расцепканошћу)"

#~ msgid "# Bluetooth MAC endpoints allocated"
#~ msgstr "# Крајње тачке Блутут МАЦ-а су додељене"

#~ msgid "# HELLO messages received via Bluetooth"
#~ msgstr "# „HELLO“ поруке су примљене путем блутута"

#~ msgid "# fragments received via Bluetooth"
#~ msgstr "# делићи су примљени путем Блутута"

#~ msgid "# ACKs received via Bluetooth"
#~ msgstr "# АЦК-ови су примљени путем блутута"

#~ msgid "# Bluetooth DATA messages discarded due to CRC32 error"
#~ msgstr "# Поруке ПОДАТАКА блутута су одбачене услед „CRC32“ грешке"

#~ msgid "# Bluetooth DATA messages processed"
#~ msgstr "# Поруке Блутут ПОДАТАКА су обрађене"

#~ msgid "# HELLO beacons sent via Bluetooth"
#~ msgstr "# „HELLO“ ознаке су послате путем Блутута"

#~ msgid "Bluetooth address with invalid size encountered\n"
#~ msgstr "Наишли смо на адресу блутута са неисправном величином\n"

#~ msgid "Helper binary `%s' not SUID, cannot run bluetooth transport\n"
#~ msgstr ""
#~ "Извршна помоћника „%s“ није СУИБ, не могу да покренем блутут пренос\n"

#~ msgid "Binding to IPv4 address %s\n"
#~ msgstr "Свезујем за ИПв4 адресу %s\n"

#~ msgid "Binding to IPv6 address %s\n"
#~ msgstr "Свезујем за ИПв6 адресу %s\n"

#~ msgid "Trying to send with invalid session %p\n"
#~ msgstr "Покушавам да пошаљем са неисправном сесијом %p\n"

#~ msgid "# IPv4 broadcast HELLO beacons received via udp"
#~ msgstr "# ИПв4 свеодредишне „HELLO“ ознаке су примљене путем удп-а"

#~ msgid ""
#~ "Trying to create session for address of unexpected length %u (should be "
#~ "%u or %u)\n"
#~ msgstr ""
#~ "Покушавам да направим сесију за адресу неочекиване дужине %u (треба бити "
#~ "%u или %u)\n"

#~ msgid "Given `%s' option is out of range: %llu > %u\n"
#~ msgstr "Дата „%s“ опција је ван опсега: %llu > %u\n"

#~ msgid "Invalid IPv6 address: `%s'\n"
#~ msgstr "Неисправна ИПв6 адреса: „%s“\n"

#~ msgid "No UNIXPATH given in configuration!\n"
#~ msgstr "Није дата ЈУНИКС_ПУТАЊА у подешавањима!\n"

#~ msgid "# WLAN messages defragmented"
#~ msgstr "# делићи „WLAN“ порука су уједињени"

#~ msgid "# HELLO messages received via WLAN"
#~ msgstr "# „HELLO“ поруке су примљене путем „WLAN“-а"

#~ msgid "# fragments received via WLAN"
#~ msgstr "# делићи су примљени путем „WLAN“-а"

#~ msgid "# DATA messages received via WLAN"
#~ msgstr "# поруке ПОДАТАКА су примљене путем „WLAN“-а"

#~ msgid "WLAN address with invalid size encountered\n"
#~ msgstr "Наишли смо на адресу „WLAN“ са неисправном величином\n"

#~ msgid "Received unexpected message of type %u in %s:%u\n"
#~ msgstr "Примих неочекивану поруку врсте %u у %s:%u\n"

#~ msgid "Failed to initialize testing library!\n"
#~ msgstr "Нисам успео да покренем библиотеку тестирања!\n"

#~ msgid "Metadata `%s' failed to deserialize"
#~ msgstr "Метаподаци „%s“ нису успели да се десеријализују"

#~ msgid ""
#~ "Could not determine valid hostname and port for service `%s' from "
#~ "configuration.\n"
#~ msgstr ""
#~ "Не могу да одредим исправан назив доамћина и прикључник за услугу „%s“ из "
#~ "подешавања.\n"

#~ msgid "Could not connect to service `%s', configuration broken.\n"
#~ msgstr "Не могу да се повежем на услугу „%s“, подешавање је оштећено.\n"

#~ msgid "Failure to transmit request to service `%s'\n"
#~ msgstr "Нисам успео да пренесем захтев услузи „%s“\n"

#~ msgid "Could not submit request, not expecting to receive a response.\n"
#~ msgstr "Не могу да предам захтев, не очекујем да примим одговор.\n"

#~ msgid "Failed to create or access directory for log file `%s'\n"
#~ msgstr ""
#~ "Нисам успео да направим или да приступим директоријуму да забележим "
#~ "датотеку „%s“\n"

#~ msgid ""
#~ "Failed to establish TCP connection to `%s:%u', no further addresses to "
#~ "try.\n"
#~ msgstr ""
#~ "Нисам успео да успоставим ТЦП везу са `%s:%u', нема будућих адреса за "
#~ "покушавање.\n"

#~ msgid "Trying to connect to `%s' (%p)\n"
#~ msgstr "Покушавам да се повежем на „%s“ (%p)\n"

#~ msgid "Attempt to connect to `%s' failed\n"
#~ msgstr "Покушај повезивања са „%s“ није успео\n"

#~ msgid "Could not acquire lock on file `%s': %s...\n"
#~ msgstr "Не могу да остварим закључавање на датотеци „%s“: %s...\n"

#~ msgid "Creating a new private key.  This may take a while.\n"
#~ msgstr "Стварам нови лични кључ.  Ово може потрајати.\n"

#~ msgid "This may be ok if someone is currently generating a private key.\n"
#~ msgstr "Ово може бити у реду ако неко тренутно ствара лични кључ.\n"

#~ msgid ""
#~ "When trying to read key file `%s' I found %u bytes but I need at least "
#~ "%u.\n"
#~ msgstr ""
#~ "Приликом покушаја читања датотеке кључа „%s“ нађох %u бајта али ми треба "
#~ "барем %u.\n"

#~ msgid "This may be ok if someone is currently generating a key.\n"
#~ msgstr "Ово може бити у реду ако неко тренутно ствара кључ.\n"

#~ msgid "EdDSA signature verification failed at %s:%d: %s\n"
#~ msgstr "Провера „EdDSA“ потписа није успела на %s:%d: %s\n"

#~ msgid "print the hash of the public key in ASCII format"
#~ msgstr "исписује хеш јавног кључа у АСКРИ формату"

#~ msgid "Could not resolve `%s' (%s): %s\n"
#~ msgstr "Не могу да решим „%s“ (%s): %s\n"

#~ msgid "Could not find IP of host `%s': %s\n"
#~ msgstr "Не могу да нађем ИП домаћина „%s“: %s\n"

#~ msgid "CreateProcess failed for binary %s (%d).\n"
#~ msgstr "„CreateProcess“ није успело за извршну „%s“ (%d).\n"

#~ msgid "GetExitCodeProcess failed for binary %s (%d).\n"
#~ msgstr "„GetExitCodeProcess“ није успело за извршну „%s“ (%d).\n"

#~ msgid "Must specify `%s' for `%s' in configuration!\n"
#~ msgstr "Морате навести „%s“ за „%s“ у подешавањима!\n"

#~ msgid "Looks like we're busy waiting...\n"
#~ msgstr "Изгледа да смо заузети чекајући...\n"

#~ msgid "Attempt to cancel dead task %llu!\n"
#~ msgstr "Покушах да обришем неактиван задатак %llu!\n"

#~ msgid "Could not access a pre-bound socket, will try to bind myself\n"
#~ msgstr ""
#~ "Не могу да приступим унапред свезаној прикључници, покушаћу да свежем "
#~ "себе самог\n"

#~ msgid "signal (%d, %p) returned %d.\n"
#~ msgstr "сигнал (%d, %p) је дао %d.\n"

#~ msgid "b"
#~ msgstr "b"

#~ msgid "µs"
#~ msgstr "µs"

#~ msgid "forever"
#~ msgstr "заувек"

#~ msgid "0 ms"
#~ msgstr "0 ms"

#~ msgid "ms"
#~ msgstr "ms"

#~ msgid "s"
#~ msgstr "s"

#~ msgid "m"
#~ msgstr "m"

#~ msgid "h"
#~ msgstr "h"

#~ msgid "day"
#~ msgstr "дан"

#~ msgid "days"
#~ msgstr "дана"

#~ msgid "end of time"
#~ msgstr "крај времена"

#~ msgid "# Bytes given to mesh for transmission"
#~ msgstr "# Бајтови су дати мешу за преношење"

#~ msgid "Failed to setup mesh channel!\n"
#~ msgstr "Нисам успео да поставим меш канал!\n"

#~ msgid "Assertion failed at %s:%d.\n"
#~ msgstr "Потврђивање није успело на %s:%d.\n"

#~ msgid "External protocol violation detected at %s:%d.\n"
#~ msgstr "Повреда спољног протокола је откривена на %s:%d.\n"

#~ msgid "`%s' failed on file `%s' at %s:%d with error: %s\n"
#~ msgstr "„%s“ није успело на датотеци „%s“ на %s:%d са грешком: %s\n"<|MERGE_RESOLUTION|>--- conflicted
+++ resolved
@@ -6,11 +6,7 @@
 msgstr ""
 "Project-Id-Version: gnunet-0.10.1\n"
 "Report-Msgid-Bugs-To: gnunet-developers@mail.gnu.org\n"
-<<<<<<< Updated upstream
 "POT-Creation-Date: 2024-06-08 11:29+0200\n"
-=======
-"POT-Creation-Date: 2024-07-18 18:14+0200\n"
->>>>>>> Stashed changes
 "PO-Revision-Date: 2020-10-23 18:39+0200\n"
 "Last-Translator: Мирослав Николић <miroslavnikolic@rocketmail.com>\n"
 "Language-Team: Serbian <(nothing)>\n"
@@ -18,8 +14,8 @@
 "MIME-Version: 1.0\n"
 "Content-Type: text/plain; charset=UTF-8\n"
 "Content-Transfer-Encoding: 8bit\n"
-"Plural-Forms: nplurals=3; plural=(n%10==1 && n%100!=11 ? 0 : n%10>=2 && n"
-"%10<=4 && (n%100<10 || n%100>=20) ? 1 : 2);\n"
+"Plural-Forms: nplurals=3; plural=(n%10==1 && n%100!=11 ? 0 : n%10>=2 && "
+"n%10<=4 && (n%100<10 || n%100>=20) ? 1 : 2);\n"
 "X-Bugs: Report translation errors to the Language-Team address.\n"
 
 #: src/cli/arm/gnunet-arm.c:162
@@ -100,7 +96,6 @@
 msgstr "%.s Непознат код резултата."
 
 #: src/cli/arm/gnunet-arm.c:312
-#: src/service/transport/testing_api_cmd_start_peer.c:62
 msgid "Fatal error initializing ARM API.\n"
 msgstr "Кобна грешка покретања АУР АПИ-ја.\n"
 
@@ -140,7 +135,6 @@
 msgstr "Нисам успео да убијем „%s“ услугу: %s\n"
 
 #: src/cli/arm/gnunet-arm.c:549
-#: src/service/transport/testing_api_cmd_start_peer.c:111
 #, c-format
 msgid "Failed to request a list of services: %s\n"
 msgstr "Нисам успео да захтевам списак услуга: %s\n"
@@ -1731,34 +1725,21 @@
 msgid "The time until the DID Document is going to expire (e.g. 5d)"
 msgstr ""
 
-<<<<<<< Updated upstream
 #: src/cli/reclaim/gnunet-reclaim.c:813
-=======
-#: src/cli/reclaim/gnunet-reclaim.c:836
->>>>>>> Stashed changes
 #, fuzzy, c-format
 msgid "Ego is required\n"
 msgstr "Потребна је исправна врста\n"
 
-<<<<<<< Updated upstream
 #: src/cli/reclaim/gnunet-reclaim.c:820
-=======
-#: src/cli/reclaim/gnunet-reclaim.c:843
->>>>>>> Stashed changes
 #, c-format
 msgid "Attribute value missing!\n"
 msgstr ""
 
-<<<<<<< Updated upstream
 #: src/cli/reclaim/gnunet-reclaim.c:827
-=======
-#: src/cli/reclaim/gnunet-reclaim.c:850
->>>>>>> Stashed changes
 #, fuzzy, c-format
 msgid "Requesting party key is required!\n"
 msgstr "аргумент „--section“ је потребан\n"
 
-<<<<<<< Updated upstream
 #: src/cli/reclaim/gnunet-reclaim.c:846
 msgid "Add or update an attribute NAME"
 msgstr ""
@@ -1828,73 +1809,6 @@
 msgstr ""
 
 #: src/cli/reclaim/gnunet-reclaim.c:936
-=======
-#: src/cli/reclaim/gnunet-reclaim.c:868
-msgid "Add or update an attribute NAME"
-msgstr ""
-
-#: src/cli/reclaim/gnunet-reclaim.c:873
-msgid "Delete the attribute with ID"
-msgstr ""
-
-#: src/cli/reclaim/gnunet-reclaim.c:878
-msgid "The attribute VALUE"
-msgstr ""
-
-#: src/cli/reclaim/gnunet-reclaim.c:883
-msgid "The EGO to use"
-msgstr ""
-
-#: src/cli/reclaim/gnunet-reclaim.c:889
-msgid "Specify the relying party for issue"
-msgstr ""
-
-#: src/cli/reclaim/gnunet-reclaim.c:893
-msgid "List attributes for EGO"
-msgstr ""
-
-#: src/cli/reclaim/gnunet-reclaim.c:897
-msgid "List credentials for EGO"
-msgstr ""
-
-#: src/cli/reclaim/gnunet-reclaim.c:903
-msgid "Credential to use for attribute"
-msgstr ""
-
-#: src/cli/reclaim/gnunet-reclaim.c:908
-msgid "Credential name"
-msgstr ""
-
-#: src/cli/reclaim/gnunet-reclaim.c:914
-msgid "Issue a ticket for a set of attributes separated by comma"
-msgstr ""
-
-#: src/cli/reclaim/gnunet-reclaim.c:919
-msgid "Consume a ticket"
-msgstr ""
-
-#: src/cli/reclaim/gnunet-reclaim.c:924
-msgid "Revoke a ticket"
-msgstr ""
-
-#: src/cli/reclaim/gnunet-reclaim.c:929
-msgid "Type of attribute"
-msgstr ""
-
-#: src/cli/reclaim/gnunet-reclaim.c:934
-msgid "Type of credential"
-msgstr ""
-
-#: src/cli/reclaim/gnunet-reclaim.c:938
-msgid "List tickets of ego"
-msgstr ""
-
-#: src/cli/reclaim/gnunet-reclaim.c:944
-msgid "Expiration interval of the attribute"
-msgstr ""
-
-#: src/cli/reclaim/gnunet-reclaim.c:952
->>>>>>> Stashed changes
 msgid "re:claimID command line tool"
 msgstr ""
 
@@ -3749,101 +3663,101 @@
 msgid "Argument `%s' malformed. Expected base32 (Crockford) encoded value.\n"
 msgstr ""
 
-#: src/lib/util/gnunet_error_codes.c:59
+#: src/lib/util/gnunet_error_codes.c:60
 msgid "No error (success)."
 msgstr ""
 
-#: src/lib/util/gnunet_error_codes.c:65
+#: src/lib/util/gnunet_error_codes.c:66
 #, fuzzy
 msgid "Unknown and unspecified error."
 msgstr "%.s Непознат код резултата."
 
-#: src/lib/util/gnunet_error_codes.c:71
+#: src/lib/util/gnunet_error_codes.c:72
 #, fuzzy
 msgid "Communication with service failed."
 msgstr "Грешка у комуникацији са услугом ПОДАЦИ_ПАРЊАКА: %s\n"
 
-#: src/lib/util/gnunet_error_codes.c:77
+#: src/lib/util/gnunet_error_codes.c:78
 #, fuzzy
 msgid "Ego not found."
 msgstr "Нисам нашао садржај"
 
-#: src/lib/util/gnunet_error_codes.c:83
+#: src/lib/util/gnunet_error_codes.c:84
 #, fuzzy
 msgid "Identifier already in use for another ego."
 msgstr "одредник се већ користи за други его"
 
-#: src/lib/util/gnunet_error_codes.c:89
+#: src/lib/util/gnunet_error_codes.c:90
 msgid "The given ego is invalid or malformed."
 msgstr ""
 
-#: src/lib/util/gnunet_error_codes.c:95
+#: src/lib/util/gnunet_error_codes.c:96
 #, fuzzy
 msgid "Unknown namestore error."
 msgstr "%.s Непознат код резултата."
 
-#: src/lib/util/gnunet_error_codes.c:101 src/lib/util/gnunet_error_codes.c:119
+#: src/lib/util/gnunet_error_codes.c:102 src/lib/util/gnunet_error_codes.c:120
 #, fuzzy
 msgid "Zone iteration failed."
 msgstr "# Бирање парњака није успело"
 
-#: src/lib/util/gnunet_error_codes.c:107
+#: src/lib/util/gnunet_error_codes.c:108
 #, fuzzy
 msgid "Zone not found."
 msgstr "Нисам нашао садржај"
 
-#: src/lib/util/gnunet_error_codes.c:113
+#: src/lib/util/gnunet_error_codes.c:114
 #, fuzzy
 msgid "Record not found."
 msgstr "нисам нашао „upnpc“\n"
 
-#: src/lib/util/gnunet_error_codes.c:125
+#: src/lib/util/gnunet_error_codes.c:126
 msgid "Zone does not contain any records."
 msgstr ""
 
-#: src/lib/util/gnunet_error_codes.c:131
+#: src/lib/util/gnunet_error_codes.c:132
 #, fuzzy
 msgid "Failed to lookup record."
 msgstr "Смештај назива није успео да смести запис\n"
 
-#: src/lib/util/gnunet_error_codes.c:137
+#: src/lib/util/gnunet_error_codes.c:138
 #, fuzzy
 msgid "No records given."
 msgstr "Није дат парњак!\n"
 
-#: src/lib/util/gnunet_error_codes.c:143
+#: src/lib/util/gnunet_error_codes.c:144
 msgid "Record data invalid."
 msgstr ""
 
-#: src/lib/util/gnunet_error_codes.c:149
+#: src/lib/util/gnunet_error_codes.c:150
 #, fuzzy
 msgid "No label given."
 msgstr "Није дат парњак!\n"
 
-#: src/lib/util/gnunet_error_codes.c:155
+#: src/lib/util/gnunet_error_codes.c:156
 #, fuzzy
 msgid "No results given."
 msgstr "Нису дате опције\n"
 
-#: src/lib/util/gnunet_error_codes.c:161
+#: src/lib/util/gnunet_error_codes.c:162
 #, fuzzy
 msgid "Record already exists."
 msgstr "назив мете већ постоји"
 
-#: src/lib/util/gnunet_error_codes.c:167
+#: src/lib/util/gnunet_error_codes.c:168
 msgid "Record size exceeds maximum limit."
 msgstr ""
 
-#: src/lib/util/gnunet_error_codes.c:173
+#: src/lib/util/gnunet_error_codes.c:174
 msgid "There was an error in the database backend."
 msgstr ""
 
-#: src/lib/util/gnunet_error_codes.c:179
+#: src/lib/util/gnunet_error_codes.c:180
 #, fuzzy
 msgid "Failed to store the given records."
 msgstr "Смештај назива није успео да смести запис\n"
 
-#: src/lib/util/gnunet_error_codes.c:185
+#: src/lib/util/gnunet_error_codes.c:186
 msgid "Label invalid or malformed."
 msgstr ""
 
@@ -5781,11 +5695,7 @@
 
 #: src/service/fs/gnunet-service-fs.c:1271
 #: src/service/hostlist/gnunet-daemon-hostlist.c:343
-<<<<<<< Updated upstream
 #: src/service/topology/gnunet-daemon-topology.c:1062
-=======
-#: src/service/topology/gnunet-daemon-topology.c:1061
->>>>>>> Stashed changes
 #, c-format
 msgid "Failed to connect to `%s' service.\n"
 msgstr "Нисам успео да се повежем са „%s“ услугом.\n"
@@ -6597,11 +6507,7 @@
 msgstr "# рекламе списка домаћина су послате"
 
 #: src/service/hostlist/gnunet-daemon-hostlist_server.c:483
-<<<<<<< Updated upstream
 #: src/service/topology/gnunet-daemon-topology.c:781
-=======
-#: src/service/topology/gnunet-daemon-topology.c:780
->>>>>>> Stashed changes
 #, fuzzy, c-format
 msgid "Error in communication with PEERSTORE service: %s\n"
 msgstr "Грешка у комуникацији са услугом ПОДАЦИ_ПАРЊАКА: %s\n"
@@ -6877,11 +6783,7 @@
 msgid "Connection reversal request failed\n"
 msgstr "Веза је успостављена.\n"
 
-<<<<<<< Updated upstream
 #: src/service/nat/gnunet-service-nat.c:1999
-=======
-#: src/service/nat/gnunet-service-nat.c:2055
->>>>>>> Stashed changes
 msgid ""
 "UPnP enabled in configuration, but UPnP client `upnpc` command not found, "
 "disabling UPnP\n"
@@ -7184,57 +7086,32 @@
 msgid "# HELLO messages gossipped"
 msgstr "# „HELLO“ поруке су наклопљене"
 
-<<<<<<< Updated upstream
 #: src/service/topology/gnunet-daemon-topology.c:747
-=======
-#: src/service/topology/gnunet-daemon-topology.c:746
->>>>>>> Stashed changes
 #, fuzzy
 msgid "Error in communication with PEERSTORE service to monitor.\n"
 msgstr "Грешка у комуникацији са услугом ПОДАЦИ_ПАРЊАКА: %s\n"
 
-<<<<<<< Updated upstream
 #: src/service/topology/gnunet-daemon-topology.c:756
 msgid "Finished initial PEERSTORE iteration in monitor.\n"
 msgstr ""
 
 #: src/service/topology/gnunet-daemon-topology.c:864
-=======
-#: src/service/topology/gnunet-daemon-topology.c:755
-msgid "Finished initial PEERSTORE iteration in monitor.\n"
-msgstr ""
-
-#: src/service/topology/gnunet-daemon-topology.c:863
->>>>>>> Stashed changes
 msgid "Failed to connect to core service, can not manage topology!\n"
 msgstr ""
 "Нисам успео да се повежем са услугом језгра, не могу да радим размештајем!\n"
 
-<<<<<<< Updated upstream
 #: src/service/topology/gnunet-daemon-topology.c:938
 msgid "# HELLO messages received"
 msgstr "# „HELLO“ поруке су примљене"
 
 #: src/service/topology/gnunet-daemon-topology.c:1091
-=======
-#: src/service/topology/gnunet-daemon-topology.c:937
-msgid "# HELLO messages received"
-msgstr "# „HELLO“ поруке су примљене"
-
-#: src/service/topology/gnunet-daemon-topology.c:1090
->>>>>>> Stashed changes
 msgid "GNUnet topology control"
 msgstr ""
 
 #: src/service/transport/gnunet-communicator-quic.c:1717
 #: src/service/transport/gnunet-communicator-tcp.c:3814
-<<<<<<< Updated upstream
 #: src/service/transport/gnunet-communicator-udp.c:3579
 #: src/service/transport/gnunet-service-transport.c:12543
-=======
-#: src/service/transport/gnunet-communicator-udp.c:3653
-#: src/service/transport/gnunet-service-transport.c:12847
->>>>>>> Stashed changes
 msgid "Transport service is lacking key configuration settings. Exiting.\n"
 msgstr "Услузи преноса недостају поставке подешавања кључа. Излазим.\n"
 
@@ -7242,15 +7119,11 @@
 msgid "GNUnet QUIC communicator"
 msgstr ""
 
-#: src/service/transport/gnunet-communicator-tcp.c:4172
+#: src/service/transport/gnunet-communicator-tcp.c:4171
 msgid "GNUnet TCP communicator"
 msgstr ""
 
-<<<<<<< Updated upstream
 #: src/service/transport/gnunet-communicator-udp.c:3654
-=======
-#: src/service/transport/gnunet-communicator-udp.c:3729
->>>>>>> Stashed changes
 msgid "GNUnet UDP communicator"
 msgstr ""
 
@@ -7270,7 +7143,7 @@
 msgid "Cannot create path to `%s'\n"
 msgstr "Не могу да направим путању до „%s“\n"
 
-#: src/service/transport/gnunet-communicator-unix.c:1139
+#: src/service/transport/gnunet-communicator-unix.c:1138
 msgid "GNUnet UNIX domain socket communicator"
 msgstr ""
 
@@ -7429,7 +7302,7 @@
 msgid "Direct access to transport service."
 msgstr "Непосредан приступ услузи преноса."
 
-#: src/service/transport/transport_api2_communication.c:778
+#: src/service/transport/transport_api2_communication.c:773
 msgid "Dropped backchanel message: handler not provided by communicator\n"
 msgstr ""
 
